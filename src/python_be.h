// Copyright 2022-2023, NVIDIA CORPORATION & AFFILIATES. All rights reserved.
//
// Redistribution and use in source and binary forms, with or without
// modification, are permitted provided that the following conditions
// are met:
//  * Redistributions of source code must retain the above copyright
//    notice, this list of conditions and the following disclaimer.
//  * Redistributions in binary form must reproduce the above copyright
//    notice, this list of conditions and the following disclaimer in the
//    documentation and/or other materials provided with the distribution.
//  * Neither the name of NVIDIA CORPORATION nor the names of its
//    contributors may be used to endorse or promote products derived
//    from this software without specific prior written permission.
//
// THIS SOFTWARE IS PROVIDED BY THE COPYRIGHT HOLDERS ``AS IS'' AND ANY
// EXPRESS OR IMPLIED WARRANTIES, INCLUDING, BUT NOT LIMITED TO, THE
// IMPLIED WARRANTIES OF MERCHANTABILITY AND FITNESS FOR A PARTICULAR
// PURPOSE ARE DISCLAIMED.  IN NO EVENT SHALL THE COPYRIGHT OWNER OR
// CONTRIBUTORS BE LIABLE FOR ANY DIRECT, INDIRECT, INCIDENTAL, SPECIAL,
// EXEMPLARY, OR CONSEQUENTIAL DAMAGES (INCLUDING, BUT NOT LIMITED TO,
// PROCUREMENT OF SUBSTITUTE GOODS OR SERVICES; LOSS OF USE, DATA, OR
// PROFITS; OR BUSINESS INTERRUPTION) HOWEVER CAUSED AND ON ANY THEORY
// OF LIABILITY, WHETHER IN CONTRACT, STRICT LIABILITY, OR TORT
// (INCLUDING NEGLIGENCE OR OTHERWISE) ARISING IN ANY WAY OUT OF THE USE
// OF THIS SOFTWARE, EVEN IF ADVISED OF THE POSSIBILITY OF SUCH DAMAGE.

#pragma once

#include <sys/stat.h>
#include <sys/types.h>

#include <array>
#include <atomic>
#include <boost/asio.hpp>
#include <boost/asio/post.hpp>
#include <boost/asio/thread_pool.hpp>
#include <boost/functional/hash.hpp>
#include <boost/interprocess/sync/interprocess_condition.hpp>
#include <boost/interprocess/sync/interprocess_mutex.hpp>
#include <boost/interprocess/sync/scoped_lock.hpp>
#include <boost/thread/thread_time.hpp>
#include <chrono>
#include <csignal>
#include <cstdio>
#include <cstring>
#include <ctime>
#include <functional>
#include <future>
#include <memory>
#include <numeric>
#include <regex>
#include <sstream>
#include <string>
#include <thread>
#include <unordered_map>
#include <vector>

#include "infer_request.h"
#include "infer_response.h"
#include "ipc_message.h"
#include "memory_manager.h"
#include "message_queue.h"
#include "metric.h"
#include "metric_family.h"
#include "pb_map.h"
#include "pb_metric_reporter.h"
#include "pb_utils.h"
#include "request_executor.h"
#include "scoped_defer.h"
#include "shm_manager.h"
#include "stub_launcher.h"
#include "triton/backend/backend_common.h"
#include "triton/backend/backend_input_collector.h"
#include "triton/backend/backend_memory.h"
#include "triton/backend/backend_model.h"
#include "triton/backend/backend_model_instance.h"
#include "triton/common/nvtx.h"
#include "triton/common/triton_json.h"
#include "triton/core/tritonbackend.h"
#include "triton/core/tritonserver.h"

#ifdef _WIN32
#define NOMINMAX
#include <windows.h>
#else
#include <sys/wait.h>
#include <unistd.h>

#include "pb_env.h"
#endif

#define LOG_IF_EXCEPTION(X)                                     \
  do {                                                          \
    try {                                                       \
      (X);                                                      \
    }                                                           \
    catch (const PythonBackendException& pb_exception) {        \
      LOG_MESSAGE(TRITONSERVER_LOG_ERROR, pb_exception.what()); \
    }                                                           \
  } while (false)

#define RESPOND_ALL_AND_RETURN_IF_ERROR(RESPONSES, RESPONSES_COUNT, X)      \
  do {                                                                      \
    TRITONSERVER_Error* raasnie_err__ = (X);                                \
    if (raasnie_err__ != nullptr) {                                         \
      for (size_t ridx = 0; ridx < RESPONSES_COUNT; ++ridx) {               \
        if ((*RESPONSES)[ridx] != nullptr) {                                \
          LOG_IF_ERROR(                                                     \
              TRITONBACKEND_ResponseSend(                                   \
                  (*RESPONSES)[ridx], TRITONSERVER_RESPONSE_COMPLETE_FINAL, \
                  raasnie_err__),                                           \
              "failed to send error response");                             \
          (*RESPONSES)[ridx] = nullptr;                                     \
        }                                                                   \
      }                                                                     \
      TRITONSERVER_ErrorDelete(raasnie_err__);                              \
      return;                                                               \
    }                                                                       \
  } while (false)


#define RESPOND_ALL_AND_RETURN_IF_EXCEPTION(RESPONSES, RESPONSES_COUNT, X)  \
  do {                                                                      \
    try {                                                                   \
      (X);                                                                  \
    }                                                                       \
    catch (const PythonBackendException& exception) {                       \
      TRITONSERVER_Error* raarie_err__ = TRITONSERVER_ErrorNew(             \
          TRITONSERVER_ERROR_INTERNAL, exception.what());                   \
      for (size_t ridx = 0; ridx < RESPONSES_COUNT; ++ridx) {               \
        if ((*RESPONSES)[ridx] != nullptr) {                                \
          LOG_IF_ERROR(                                                     \
              TRITONBACKEND_ResponseSend(                                   \
                  (*RESPONSES)[ridx], TRITONSERVER_RESPONSE_COMPLETE_FINAL, \
                  raarie_err__),                                            \
              "failed to send error response");                             \
          (*RESPONSES)[ridx] = nullptr;                                     \
        }                                                                   \
      }                                                                     \
      TRITONSERVER_ErrorDelete(raarie_err__);                               \
      return;                                                               \
    }                                                                       \
  } while (false)

#define RESPOND_AND_RETURN_IF_ERROR(REQUEST, X)                         \
  do {                                                                  \
    TRITONSERVER_Error* rarie_err__ = (X);                              \
    if (rarie_err__ != nullptr) {                                       \
      TRITONBACKEND_Response* rarie_response__ = nullptr;               \
      LOG_IF_ERROR(                                                     \
          TRITONBACKEND_ResponseNew(&rarie_response__, REQUEST),        \
          "failed to create response");                                 \
      if (rarie_response__ != nullptr) {                                \
        LOG_IF_ERROR(                                                   \
            TRITONBACKEND_ResponseSend(                                 \
                rarie_response__, TRITONSERVER_RESPONSE_COMPLETE_FINAL, \
                rarie_err__),                                           \
            "failed to send error response");                           \
      }                                                                 \
      return rarie_err__;                                               \
    }                                                                   \
  } while (false)

#define GUARDED_RESPOND_IF_ERROR(RESPONSES, IDX, X)                      \
  do {                                                                   \
    if ((*RESPONSES)[IDX] != nullptr) {                                  \
      TRITONSERVER_Error* err__ = (X);                                   \
      if (err__ != nullptr) {                                            \
        LOG_IF_ERROR(                                                    \
            TRITONBACKEND_ResponseSend(                                  \
                (*RESPONSES)[IDX], TRITONSERVER_RESPONSE_COMPLETE_FINAL, \
                err__),                                                  \
            "failed to send error response");                            \
        (*RESPONSES)[IDX] = nullptr;                                     \
        TRITONSERVER_ErrorDelete(err__);                                 \
      }                                                                  \
    }                                                                    \
  } while (false)

#define GUARDED_RESPOND_IF_EXCEPTION(RESPONSES, IDX, X)                  \
  do {                                                                   \
    if ((*RESPONSES)[IDX] != nullptr) {                                  \
      try {                                                              \
        (X);                                                             \
      }                                                                  \
      catch (const PythonBackendException& pb_exception) {               \
        TRITONSERVER_Error* err__ = TRITONSERVER_ErrorNew(               \
            TRITONSERVER_ERROR_INTERNAL, pb_exception.what());           \
        LOG_IF_ERROR(                                                    \
            TRITONBACKEND_ResponseSend(                                  \
                (*RESPONSES)[IDX], TRITONSERVER_RESPONSE_COMPLETE_FINAL, \
                err__),                                                  \
            "failed to send error response");                            \
        (*RESPONSES)[IDX] = nullptr;                                     \
        TRITONSERVER_ErrorDelete(err__);                                 \
      }                                                                  \
    }                                                                    \
  } while (false)

#define RETURN_IF_EXCEPTION(X)                                 \
  do {                                                         \
    try {                                                      \
      (X);                                                     \
    }                                                          \
    catch (const PythonBackendException& pb_exception) {       \
      TRITONSERVER_Error* rarie_err__ = TRITONSERVER_ErrorNew( \
          TRITONSERVER_ERROR_INTERNAL, pb_exception.what());   \
      return rarie_err__;                                      \
    }                                                          \
  } while (false)

namespace triton { namespace backend { namespace python {

namespace bi = boost::interprocess;

struct BackendState {
  std::string python_lib;
  int64_t shm_default_byte_size;
  int64_t shm_growth_byte_size;
  int64_t stub_timeout_seconds;
  int64_t shm_message_queue_size;
  std::atomic<int> number_of_instance_inits;
  std::string shared_memory_region_prefix;
  int64_t thread_pool_size;
#ifndef _WIN32
  std::unique_ptr<EnvironmentManager> env_manager;
<<<<<<< HEAD
#endif
=======
  std::string runtime_modeldir;
>>>>>>> 950c47f0
};

class ModelState : public BackendModel {
 public:
  static TRITONSERVER_Error* Create(
      TRITONBACKEND_Model* triton_model, ModelState** state);

  // Get backend state
  BackendState* StateForBackend() { return backend_state_; }

  // Get the Python execution environment
  std::string PythonExecutionEnv() { return python_execution_env_; }

  // Force CPU only tensors
  bool ForceCPUOnlyInputTensors() { return force_cpu_only_input_tensors_; }

  // Is decoupled API being used.
  bool IsDecoupled() { return decoupled_; }

  // Set decoupled mode
  void SetDecoupled(bool decoupled) { decoupled_ = decoupled; }

  // Returns the value in the `runtime_modeldir_` field
  std::string RuntimeModelDir() { return runtime_modeldir_; }

  // Launch auto-complete stub process.
  TRITONSERVER_Error* LaunchAutoCompleteStubProcess();

  // Validate Model Configuration
  TRITONSERVER_Error* ValidateModelConfig();

  // Overrides `BackendModel::SetModelConfig` to also
  // set `ModelState::decoupled_`
  TRITONSERVER_Error* SetModelConfig();

  // Auto-complete stub
  std::unique_ptr<StubLauncher>& Stub() { return auto_complete_stub_; }

 private:
  ModelState(TRITONBACKEND_Model* triton_model);
  BackendState* backend_state_;
  std::string python_execution_env_;
  bool force_cpu_only_input_tensors_;
  bool decoupled_;
  std::string runtime_modeldir_;
  std::unique_ptr<StubLauncher> auto_complete_stub_;
};

class ModelInstanceState : public BackendModelInstance {
  ModelInstanceState(
      ModelState* model_state, TRITONBACKEND_ModelInstance* model_instance);

  TRITONBACKEND_Model* triton_model_;
  std::unique_ptr<StubLauncher> model_instance_stub_;
  std::vector<intptr_t> closed_requests_;
  std::mutex closed_requests_mutex_;

  std::thread stub_to_parent_queue_monitor_;
  bool stub_to_parent_thread_;
  // Decoupled monitor thread
  std::thread decoupled_monitor_;
  bool decoupled_thread_;
  std::mutex mu_;
  std::condition_variable cv_;
  std::unique_ptr<IPCMessage> received_message_;
  std::vector<std::future<void>> futures_;
  std::unique_ptr<boost::asio::thread_pool> thread_pool_;
  std::unordered_map<intptr_t, std::shared_ptr<InferPayload>> infer_payload_;
  std::unique_ptr<RequestExecutor> request_executor_;

 public:
  static TRITONSERVER_Error* Create(
      ModelState* model_state, TRITONBACKEND_ModelInstance* model_instance,
      ModelInstanceState** model_instance_state);

  ~ModelInstanceState();

  // Launch stub process.
  TRITONSERVER_Error* LaunchStubProcess();

  TRITONSERVER_Error* SendMessageToStub(
      bi::managed_external_buffer::handle_t message);
  void ResponseSendDecoupled(std::shared_ptr<IPCMessage> response_send_message);

  // Checks whether the stub process is live
  bool IsStubProcessAlive();

  // Get a message from the stub process
  void SendMessageAndReceiveResponse(
      bi::managed_external_buffer::handle_t message,
      bi::managed_external_buffer::handle_t& response, bool& restart,
      std::shared_ptr<std::vector<TRITONBACKEND_Response*>>& responses,
      TRITONBACKEND_Request** requests, const uint32_t request_count);

  // Responds to all the requests with an error message.
  void RespondErrorToAllRequests(
      const char* message,
      std::shared_ptr<std::vector<TRITONBACKEND_Response*>>& responses,
      TRITONBACKEND_Request** requests, const uint32_t request_count);

  // In the decoupled mode, the parent message queue is monitored only by this
  // function during the execute phase. No other thread should pop any message
  // from the message queue in the decoupled mode.
  void DecoupledMessageQueueMonitor();

  // This function is executed on a separate thread and monitors the queue for
  // message sent from stub to parent process.
  void StubToParentMQMonitor();

  // Process the log request.
  void ProcessLogRequest(const std::unique_ptr<IPCMessage>& message);

  // Convert TRITONBACKEND_Input to Python backend tensors.
  TRITONSERVER_Error* GetInputTensor(
      const uint32_t input_idx, std::shared_ptr<PbTensor>& input_tensor,
      TRITONBACKEND_Request* request,
      std::shared_ptr<std::vector<TRITONBACKEND_Response*>>& responses);

  // Process all the requests obtained from Triton.
  void ProcessRequests(
      TRITONBACKEND_Request** requests, const uint32_t request_count,
      std::vector<std::unique_ptr<InferRequest>>& pb_infer_requests,
      bool& restart);

  // Process all the requests in the decoupled mode.
  TRITONSERVER_Error* ProcessRequestsDecoupled(
      TRITONBACKEND_Request** requests, const uint32_t request_count,
      std::vector<std::unique_ptr<InferRequest>>& pb_infer_requests,
      PbMetricReporter& pb_metric_reporter);

  bool ExistsInClosedRequests(intptr_t closed_request);

  // Execute a BLS Request
  void ExecuteBLSRequest(
      std::shared_ptr<IPCMessage> ipc_message, const bool is_stream);

  // Cleanup BLS responses
  void CleanupBLSResponses();

  // Wait for BLS requests to complete
  void WaitForBLSRequestsToFinish();

  // Check the incoming requests for errors
  TRITONSERVER_Error* CheckIncomingRequests(
      TRITONBACKEND_Request** requests, const uint32_t request_count,
      size_t& total_batch_size);

  // Set error for response send message
  void SetErrorForResponseSendMessage(
      ResponseSendMessage* response_send_message,
      std::shared_ptr<TRITONSERVER_Error*> error,
      std::unique_ptr<PbString>& error_message);

  TRITONSERVER_Error* SaveRequestsToSharedMemory(
      TRITONBACKEND_Request** requests, const uint32_t request_count,
      std::vector<std::unique_ptr<InferRequest>>& pb_inference_requests,
      AllocatedSharedMemory<char>& request_batch,
      std::shared_ptr<std::vector<TRITONBACKEND_Response*>>& responses);

  // Model instance stub
  std::unique_ptr<StubLauncher>& Stub() { return model_instance_stub_; }

  // Stop the stub_to_parent_queue_monitor thread
  void TerminateMonitor();

  // Start the stub_to_parent_queue_monitor thread
  void StartMonitor();

  // Send bls decoupled response to the stub process
  void SendBLSDecoupledResponse(std::unique_ptr<InferResponse> infer_response);

  // Prepare the response batch object
  void PrepareResponseBatch(
      ResponseBatch** response_batch,
      AllocatedSharedMemory<char>& response_batch_shm,
      std::unique_ptr<IPCMessage>* ipc_message,
      bi::managed_external_buffer::handle_t** response_handle);

  // Prepare the response handle
  void PrepareResponseHandle(
      std::unique_ptr<InferResponse>* infer_response,
      bi::managed_external_buffer::handle_t* response_handle);

  // Process the decoupled cleanup request for InferPayload and ResponseFactory
  void ProcessCleanupRequest(const std::unique_ptr<IPCMessage>& message);

  // Process request cancellation query
  void ProcessIsRequestCancelled(const std::unique_ptr<IPCMessage>& message);

  // Process a message. The function 'request_handler' is invoked
  // to handle the request. T should be either 'MetricFamily', 'Metric' or
  // 'ModelLoader', and MessageType should be either 'MetricFamilyMessage',
  // 'MetricMessage' or 'ModelLoaderMessage'.
  template <typename T, typename MessageType>
  void ProcessMessage(
      const std::unique_ptr<IPCMessage>& message,
      std::function<void(std::unique_ptr<T>&, MessageType*)> request_handler);

  // Process a metric family request
  void ProcessMetricFamilyRequest(const std::unique_ptr<IPCMessage>& message);

  // Process a metric request
  void ProcessMetricRequest(const std::unique_ptr<IPCMessage>& message);

  // Process a model control request
  void ProcessModelControlRequest(const std::unique_ptr<IPCMessage>& message);

  // Attempt to share CUDA memory pool with the stub process
  void ShareCUDAMemoryPool(const int32_t device_id);
};
}}}  // namespace triton::backend::python<|MERGE_RESOLUTION|>--- conflicted
+++ resolved
@@ -224,11 +224,8 @@
   int64_t thread_pool_size;
 #ifndef _WIN32
   std::unique_ptr<EnvironmentManager> env_manager;
-<<<<<<< HEAD
 #endif
-=======
   std::string runtime_modeldir;
->>>>>>> 950c47f0
 };
 
 class ModelState : public BackendModel {
