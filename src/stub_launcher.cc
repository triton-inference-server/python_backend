// Copyright 2022-2023, NVIDIA CORPORATION & AFFILIATES. All rights reserved.
//
// Redistribution and use in source and binary forms, with or without
// modification, are permitted provided that the following conditions
// are met:
//  * Redistributions of source code must retain the above copyright
//    notice, this list of conditions and the following disclaimer.
//  * Redistributions in binary form must reproduce the above copyright
//    notice, this list of conditions and the following disclaimer in the
//    documentation and/or other materials provided with the distribution.
//  * Neither the name of NVIDIA CORPORATION nor the names of its
//    contributors may be used to endorse or promote products derived
//    from this software without specific prior written permission.
//
// THIS SOFTWARE IS PROVIDED BY THE COPYRIGHT HOLDERS ``AS IS'' AND ANY
// EXPRESS OR IMPLIED WARRANTIES, INCLUDING, BUT NOT LIMITED TO, THE
// IMPLIED WARRANTIES OF MERCHANTABILITY AND FITNESS FOR A PARTICULAR
// PURPOSE ARE DISCLAIMED.  IN NO EVENT SHALL THE COPYRIGHT OWNER OR
// CONTRIBUTORS BE LIABLE FOR ANY DIRECT, INDIRECT, INCIDENTAL, SPECIAL,
// EXEMPLARY, OR CONSEQUENTIAL DAMAGES (INCLUDING, BUT NOT LIMITED TO,
// PROCUREMENT OF SUBSTITUTE GOODS OR SERVICES; LOSS OF USE, DATA, OR
// PROFITS; OR BUSINESS INTERRUPTION) HOWEVER CAUSED AND ON ANY THEORY
// OF LIABILITY, WHETHER IN CONTRACT, STRICT LIABILITY, OR TORT
// (INCLUDING NEGLIGENCE OR OTHERWISE) ARISING IN ANY WAY OUT OF THE USE
// OF THIS SOFTWARE, EVEN IF ADVISED OF THE POSSIBILITY OF SUCH DAMAGE.

#include "stub_launcher.h"

#include "python_be.h"

#ifdef _WIN32
#include <process.h>  // getpid()
#endif

namespace triton { namespace backend { namespace python {

StubLauncher::StubLauncher(const std::string stub_process_kind)
<<<<<<< HEAD
    : is_initialized_(false), stub_process_kind_(stub_process_kind),
      model_instance_name_(""), device_id_(0), kind_("")

=======
    : parent_pid_(0), stub_pid_(0), is_initialized_(false),
      stub_process_kind_(stub_process_kind), model_instance_name_(""),
      device_id_(0), kind_("")
>>>>>>> 950c47f0
{
  InitializeOSDependentMembers();
}

StubLauncher::StubLauncher(
    const std::string stub_process_kind, const std::string model_instance_name,
    const int32_t device_id, const std::string kind)
    : is_initialized_(false), stub_process_kind_(stub_process_kind),
      model_instance_name_(model_instance_name), device_id_(device_id),
      kind_(kind)
{
  InitializeOSDependentMembers();
}

TRITONSERVER_Error*
StubLauncher::Initialize(ModelState* model_state)
{
  model_name_ = model_state->Name();
  shm_default_byte_size_ =
      model_state->StateForBackend()->shm_default_byte_size;
  shm_growth_byte_size_ = model_state->StateForBackend()->shm_growth_byte_size;
  shm_message_queue_size_ =
      model_state->StateForBackend()->shm_message_queue_size;
  python_execution_env_ = model_state->PythonExecutionEnv();
  python_lib_ = model_state->StateForBackend()->python_lib;
  model_state->ModelConfig().Write(&model_config_buffer_);
  is_decoupled_ = model_state->IsDecoupled();
  model_repository_path_ = model_state->RepositoryPath();
  runtime_modeldir_ = model_state->RuntimeModelDir();
  if (runtime_modeldir_.empty()) {
    runtime_modeldir_ = "DEFAULT";
  }

  // Atomically increase and read the stub process count to avoid shared memory
  // region name collision
  int num_init = ++model_state->StateForBackend()->number_of_instance_inits;
  shm_region_name_ =
      model_state->StateForBackend()->shared_memory_region_prefix +
      std::to_string(num_init);

  model_version_ = model_state->Version();

  std::stringstream ss;
  ss << model_repository_path_ << os_slash << model_version_ << os_slash;
  std::string artifact_name;
  RETURN_IF_ERROR(model_state->ModelConfig().MemberAsString(
      "default_model_filename", &artifact_name));
  if (artifact_name.size() > 0) {
    ss << artifact_name;
  } else {
    // Default artifact name.
    ss << "model.py";
  }

  model_path_ = ss.str();

// Path to the extracted Python env
#ifndef _WIN32
  if (python_execution_env_ != "") {
    RETURN_IF_ERROR(GetPythonEnvironment(model_state));
  }
#endif

  parent_pid_ = getpid();

  return nullptr;
}

#ifndef _WIN32
TRITONSERVER_Error*
StubLauncher::GetPythonEnvironment(ModelState* model_state)
{
  std::string python_execution_env = "";
  try {
    python_execution_env =
        model_state->StateForBackend()->env_manager->ExtractIfNotExtracted(
            python_execution_env_);
  }
  catch (PythonBackendException& pb_exception) {
    return TRITONSERVER_ErrorNew(
        TRITONSERVER_ERROR_INTERNAL, pb_exception.what());
  }

  path_to_activate_ = python_execution_env + "/bin/activate";
  path_to_libpython_ = python_execution_env + "/lib";
  if (python_execution_env.length() > 0 && !FileExists(path_to_activate_)) {
    return TRITONSERVER_ErrorNew(
        TRITONSERVER_ERROR_INTERNAL,
        ("Path " + path_to_activate_ +
         " does not exist. The Python environment should contain an "
         "'activate' script.")
            .c_str());
  }
  return nullptr;
}
#endif

TRITONSERVER_Error*
StubLauncher::Setup()
{
  // Destruct any in-use shared memory object before starting the stub process.
  ipc_control_ = nullptr;
  stub_message_queue_ = nullptr;
  parent_message_queue_ = nullptr;
  stub_to_parent_mq_ = nullptr;
  parent_to_stub_mq_ = nullptr;
  memory_manager_ = nullptr;

  try {
    // It is necessary for restart to make sure that the previous shared memory
    // pool is destructed before the new pool is created.
    shm_pool_ = nullptr;
    shm_pool_ = std::make_unique<SharedMemoryManager>(
        shm_region_name_, shm_default_byte_size_, shm_growth_byte_size_,
        true /* create */);
  }
  catch (const PythonBackendException& pb_exception) {
    return TRITONSERVER_ErrorNew(
        TRITONSERVER_ERROR_INTERNAL, pb_exception.what());
  }

  AllocatedSharedMemory<IPCControlShm> current_ipc_control =
      shm_pool_->Construct<IPCControlShm>();
  ipc_control_ = std::move(current_ipc_control.data_);
  ipc_control_handle_ = current_ipc_control.handle_;

  RETURN_IF_EXCEPTION(
      stub_message_queue_ =
          MessageQueue<bi::managed_external_buffer::handle_t>::Create(
              shm_pool_, shm_message_queue_size_));
  RETURN_IF_EXCEPTION(
      parent_message_queue_ =
          MessageQueue<bi::managed_external_buffer::handle_t>::Create(
              shm_pool_, shm_message_queue_size_));
  RETURN_IF_EXCEPTION(
      stub_to_parent_mq_ =
          MessageQueue<bi::managed_external_buffer::handle_t>::Create(
              shm_pool_, shm_message_queue_size_));
  RETURN_IF_EXCEPTION(
      parent_to_stub_mq_ =
          MessageQueue<bi::managed_external_buffer::handle_t>::Create(
              shm_pool_, shm_message_queue_size_));

  std::unique_ptr<MessageQueue<intptr_t>> memory_manager_message_queue;
  RETURN_IF_EXCEPTION(
      memory_manager_message_queue =
          MessageQueue<intptr_t>::Create(shm_pool_, shm_message_queue_size_));

  memory_manager_message_queue->ResetSemaphores();
  ipc_control_->memory_manager_message_queue =
      memory_manager_message_queue->ShmHandle();
  ipc_control_->decoupled = is_decoupled_;

  memory_manager_ =
      std::make_unique<MemoryManager>(std::move(memory_manager_message_queue));
  ipc_control_->parent_message_queue = parent_message_queue_->ShmHandle();
  ipc_control_->stub_to_parent_mq = stub_to_parent_mq_->ShmHandle();
  ipc_control_->stub_message_queue = stub_message_queue_->ShmHandle();
  ipc_control_->parent_to_stub_mq = parent_to_stub_mq_->ShmHandle();

  new (&(ipc_control_->stub_health_mutex)) bi::interprocess_mutex;
  health_mutex_ = &(ipc_control_->stub_health_mutex);

  stub_message_queue_->ResetSemaphores();
  parent_message_queue_->ResetSemaphores();
  stub_to_parent_mq_->ResetSemaphores();
  parent_to_stub_mq_->ResetSemaphores();

  is_initialized_ = false;

  return nullptr;
}

#ifdef _WIN32
TRITONSERVER_Error*
StubLauncher::Launch()
{
  std::string stub_name;
  if (stub_process_kind_ == "AUTOCOMPLETE_STUB") {
    stub_name = model_name_;
  } else {
    stub_name = model_instance_name_;
  }

  // Default Python backend stub
  std::string python_backend_stub =
      python_lib_ + "\\triton_python_backend_stub";

  // Path to alternative Python backend stub
  std::string model_python_backend_stub =
      std::string(model_repository_path_) + "\\triton_python_backend_stub";

  // Check if file exists
  // TODO: Integrate win32 and pb_env
  struct stat buffer;
  if (stat(model_python_backend_stub.c_str(), &buffer)) {
    python_backend_stub = model_python_backend_stub;
  }

  std::string launch_command;

  std::stringstream ss;
  ss << " exec " << python_backend_stub << " " << model_path_ << " "
     << shm_region_name_ << " " << shm_default_byte_size_ << " "
     << shm_growth_byte_size_ << " " << parent_pid_ << " " << python_lib_ << " "
     << ipc_control_handle_ << " " << stub_name << " " << platform_;
  launch_command = ss.str();

  LOG_MESSAGE(
      TRITONSERVER_LOG_VERBOSE,
      (std::string("Starting Python backend stub: ") + launch_command).c_str());

  int stub_status_code =
      system((python_backend_stub + "> /dev/null 2>&1").c_str());

  LPSTR launch_command_lpstr = const_cast<char*>(launch_command.c_str());
  // Start the child process. Unlike fork(), the remainder of this
  // function exists in the context of the parent, only.
  if (!CreateProcess(
          NULL,                  // No module name (use command line)
          launch_command_lpstr,  // Command line
          NULL,                  // Process handle not inheritable
          NULL,                  // Thread handle not inheritable
          FALSE,                 // Set handle inheritance to FALSE
          0,                     // No creation flags
          NULL,                  // Use parent's environment block
          NULL,                  // Use parent's starting directory
          &startup_info_,        // Pointer to STARTUPINFO structure
          &stub_pid_)            // Pointer to PROCESS_INFORMATION structure
  ) {
    std::stringstream ss;
    ss << "Failed to run python backend stub. Errno = " << errno << '\n'
       << "Python backend stub path: " << python_backend_stub << '\n'
       << "Shared Memory Region Name: " << shm_region_name_ << '\n'
       << "Shared Memory Default Byte Size: " << shm_default_byte_size_ << '\n'
       << "Shared Memory Growth Byte Size: " << shm_growth_byte_size_ << '\n';
    // Print the error message directly because the underlying mutexes in
    // LOG_MESSAGE() could be forked when it is locked by other thread(s).
    std::cerr << '\n' << ss.str() << '\n';
    _Exit(1);
  }
  ScopedDefer _([&] {
    // Push a dummy message to the message queue so that the stub
    // process is notified that it can release the object stored in
    // shared memory.
    stub_message_queue_->Push(DUMMY_MESSAGE);

    // If the model is not initialized, wait for the stub process to exit.
    if (!is_initialized_) {
      stub_message_queue_.reset();
      parent_message_queue_.reset();
      memory_manager_.reset();
      WaitForStubProcess();
    }
  });

  // The stub process would send two messages to the parent process during the
  // initialization.
  // 1. When the stub process's health monitoring thread has started.
  // 2. When the initialization is fully completed and the Python model is
  // loaded.
  //
  // The reason it is broken into two steps is that creation of the health
  // monitoring thread may take longer which can make the server process think
  // that the stub process is unhealthy and return early. Waiting until the
  // health thread is spawn would make sure would prevent this issue.
  parent_message_queue_->Pop();

  if (stub_process_kind_ == "AUTOCOMPLETE_STUB") {
    try {
      AutocompleteStubProcess();
    }
    catch (const PythonBackendException& ex) {
      // Need to kill the stub process first
      KillStubProcess();
      throw BackendModelException(
          TRITONSERVER_ErrorNew(TRITONSERVER_ERROR_INTERNAL, ex.what()));
    }
  } else if (stub_process_kind_ == "MODEL_INSTANCE_STUB") {
    RETURN_IF_ERROR(ModelInstanceStubProcess());
  } else {
    return TRITONSERVER_ErrorNew(
        TRITONSERVER_ERROR_INTERNAL,
        (std::string("Unknown stub_process_kind: ") + stub_process_kind_)
            .c_str());
  }

  is_initialized_ = true;

  return nullptr;
}
#else
TRITONSERVER_Error*
StubLauncher::Launch()
{
  std::string stub_name;
  if (stub_process_kind_ == "AUTOCOMPLETE_STUB") {
    stub_name = model_name_;
  } else {
    stub_name = model_instance_name_;
  }

  const char* stub_args[4];
  stub_args[0] = "bash";
  stub_args[1] = "-c";
  stub_args[3] = nullptr;  // Last argument must be nullptr

  // Default Python backend stub
  std::string python_backend_stub = python_lib_ + "/triton_python_backend_stub";

  // Path to alternative Python backend stub
  std::string model_python_backend_stub =
      std::string(model_repository_path_) + "/triton_python_backend_stub";

  if (FileExists(model_python_backend_stub)) {
    python_backend_stub = model_python_backend_stub;
  }

  std::string bash_argument;

  // This shared memory variable indicates whether the stub process should
  // revert the LD_LIBRARY_PATH changes to avoid shared library issues in
  // executables and libraries.
  ipc_control_->uses_env = false;
  if (python_execution_env_ != "") {
    std::stringstream ss;

    // Need to properly set the LD_LIBRARY_PATH so that Python environments
    // using different python versions load properly.
    ss << "source " << path_to_activate_
       << " && exec env LD_LIBRARY_PATH=" << path_to_libpython_
       << ":$LD_LIBRARY_PATH " << python_backend_stub << " " << model_path_
       << " " << shm_region_name_ << " " << shm_default_byte_size_ << " "
       << shm_growth_byte_size_ << " " << parent_pid_ << " " << python_lib_
       << " " << ipc_control_handle_ << " " << stub_name << " "
       << runtime_modeldir_;
    ipc_control_->uses_env = true;
    bash_argument = ss.str();
  } else {
    std::stringstream ss;
    ss << " exec " << python_backend_stub << " " << model_path_ << " "
       << shm_region_name_ << " " << shm_default_byte_size_ << " "
       << shm_growth_byte_size_ << " " << parent_pid_ << " " << python_lib_
       << " " << ipc_control_handle_ << " " << stub_name << " "
       << runtime_modeldir_;
    bash_argument = ss.str();
  }
  LOG_MESSAGE(
      TRITONSERVER_LOG_VERBOSE,
      (std::string("Starting Python backend stub: ") + bash_argument).c_str());

  stub_args[2] = bash_argument.c_str();

  int stub_status_code =
      system((python_backend_stub + "> /dev/null 2>&1").c_str());

  // If running stub process without any arguments returns any status code,
  // other than 1, it can indicate a permission issue as a result of
  // downloading the stub process from a cloud object storage service.
  if (WEXITSTATUS(stub_status_code) != 1) {
    // Give the execute permission for the triton_python_backend_stub to the
    // owner.
    int error = chmod(python_backend_stub.c_str(), S_IXUSR);
    if (error != 0) {
      return TRITONSERVER_ErrorNew(
          TRITONSERVER_ERROR_INTERNAL,
          (std::string("Failed to give execute permission to "
                       "triton_python_backend_stub in ") +
           python_backend_stub + " " + stub_name +
           " Error No.: " + std::to_string(error))
              .c_str());
    }
  }

  pid_t pid = fork();
  if (pid < 0) {
    return TRITONSERVER_ErrorNew(
        TRITONSERVER_ERROR_INTERNAL,
        "Failed to fork the stub process for auto-complete.");
  }
  if (pid == 0) {
    // Replace this child process with the new stub process.
    execvp("bash", (char**)stub_args);
    // execvp() never return if succeeded. Otherwise, an error has occurred.
    std::stringstream ss;
    ss << "Failed to run python backend stub. Errno = " << errno << '\n'
       << "Python backend stub path: " << python_backend_stub << '\n'
       << "Shared Memory Region Name: " << shm_region_name_ << '\n'
       << "Shared Memory Default Byte Size: " << shm_default_byte_size_ << '\n'
       << "Shared Memory Growth Byte Size: " << shm_growth_byte_size_ << '\n';
    // Print the error message directly because the underlying mutexes in
    // LOG_MESSAGE() could be forked when it is locked by other thread(s).
    std::cerr << '\n' << ss.str() << '\n';
    // Terminate the child execution immediately to avoid any issues.
    _Exit(1);
  } else {
    ScopedDefer _([&] {
      // Push a dummy message to the message queue so that the stub
      // process is notified that it can release the object stored in
      // shared memory.
      stub_message_queue_->Push(DUMMY_MESSAGE);

      // If the model is not initialized, wait for the stub process to exit.
      if (!is_initialized_) {
        stub_message_queue_.reset();
        parent_message_queue_.reset();
        memory_manager_.reset();
        WaitForStubProcess();
      }
    });

    stub_pid_ = pid;

    // The stub process would send two messages to the parent process during the
    // initialization.
    // 1. When the stub process's health monitoring thread has started.
    // 2. When the initialization is fully completed and the Python model is
    // loaded.
    //
    // The reason it is broken into two steps is that creation of the health
    // monitoring thread may take longer which can make the server process think
    // that the stub process is unhealthy and return early. Waiting until the
    // health thread is spawn would prevent this issue.
    parent_message_queue_->Pop();

    if (stub_process_kind_ == "AUTOCOMPLETE_STUB") {
      try {
        AutocompleteStubProcess();
      }
      catch (const PythonBackendException& ex) {
        // Need to kill the stub process first
        KillStubProcess();
        throw BackendModelException(
            TRITONSERVER_ErrorNew(TRITONSERVER_ERROR_INTERNAL, ex.what()));
      }
    } else if (stub_process_kind_ == "MODEL_INSTANCE_STUB") {
      RETURN_IF_ERROR(ModelInstanceStubProcess());
    } else {
      return TRITONSERVER_ErrorNew(
          TRITONSERVER_ERROR_INTERNAL,
          (std::string("Unknown stub_process_kind: ") + stub_process_kind_)
              .c_str());
    }

    is_initialized_ = true;
  }

  return nullptr;
}
#endif

void
StubLauncher::AutocompleteStubProcess()
{
  std::string model_config = model_config_buffer_.MutableContents();

  std::unique_ptr<IPCMessage> auto_complete_message =
      IPCMessage::Create(shm_pool_, false /* inline_response */);
  auto_complete_message->Command() = PYTHONSTUB_AutoCompleteRequest;

  std::unique_ptr<PbString> pb_string =
      PbString::Create(shm_pool_, model_config);
  bi::managed_external_buffer::handle_t string_handle = pb_string->ShmHandle();

  auto_complete_message->Args() = string_handle;
  stub_message_queue_->Push(auto_complete_message->ShmHandle());

  std::unique_ptr<IPCMessage> auto_complete_response_message =
      IPCMessage::LoadFromSharedMemory(shm_pool_, parent_message_queue_->Pop());

  if (auto_complete_response_message->Command() !=
      PYTHONSTUB_AutoCompleteResponse) {
    throw PythonBackendException(
        "Received unexpected response from Python backend stub: " +
        model_name_);
  }

  auto auto_complete_response =
      std::move((shm_pool_->Load<AutoCompleteResponseShm>(
                    auto_complete_response_message->Args())))
          .data_;

  if (auto_complete_response->response_has_error) {
    if (auto_complete_response->response_is_error_set) {
      std::unique_ptr<PbString> error_message = PbString::LoadFromSharedMemory(
          shm_pool_, auto_complete_response->response_error);
      throw PythonBackendException(error_message->String());
    } else {
      throw PythonBackendException("Auto-complete failed for " + model_name_);
    }
  }

  if (auto_complete_response->response_has_model_config) {
    std::unique_ptr<PbString> auto_complete_config =
        PbString::LoadFromSharedMemory(
            shm_pool_, auto_complete_response->response_model_config);
    std::string auto_complete_config_string = auto_complete_config->String();
    if (!auto_complete_config_string.empty()) {
      TRITONSERVER_Error* err =
          auto_complete_config_.Parse(auto_complete_config_string);
      if (err != nullptr) {
        throw PythonBackendException("Failed to parse auto-complete JSON.");
      }
    }
  }
}

TRITONSERVER_Error*
StubLauncher::ModelInstanceStubProcess()
{
  std::unordered_map<std::string, std::string> initialize_map = {
      {"model_config", model_config_buffer_.MutableContents()},
      {"model_instance_kind", kind_},
      {"model_instance_name", model_instance_name_},
      {"model_instance_device_id", std::to_string(device_id_)},
      {"model_repository", model_repository_path_},
      {"model_version", std::to_string(model_version_)},
      {"model_name", model_name_}};

  std::unique_ptr<IPCMessage> initialize_message =
      IPCMessage::Create(shm_pool_, false /* inline_response */);
  initialize_message->Command() = PYTHONSTUB_InitializeRequest;

  std::unique_ptr<PbMap> pb_map = PbMap::Create(shm_pool_, initialize_map);
  bi::managed_external_buffer::handle_t initialize_map_handle =
      pb_map->ShmHandle();

  initialize_message->Args() = initialize_map_handle;
  stub_message_queue_->Push(initialize_message->ShmHandle());

  bi::managed_external_buffer::handle_t message;
  RETURN_IF_ERROR(ReceiveMessageFromStub(message));

  std::unique_ptr<IPCMessage> initialize_response_message =
      IPCMessage::LoadFromSharedMemory(shm_pool_, message);

  if (initialize_response_message->Command() != PYTHONSTUB_InitializeResponse) {
    return TRITONSERVER_ErrorNew(
        TRITONSERVER_ERROR_INTERNAL,
        (std::string(
             "Received unexpected response from Python backend stub: ") +
         model_instance_name_)
            .c_str());
  }

  auto initialize_response =
      std::move((shm_pool_->Load<InitializeResponseShm>(
                    initialize_response_message->Args())))
          .data_;

  if (initialize_response->response_has_error) {
    if (initialize_response->response_is_error_set) {
      std::unique_ptr<PbString> error_message = PbString::LoadFromSharedMemory(
          shm_pool_, initialize_response->response_error);
      return TRITONSERVER_ErrorNew(
          TRITONSERVER_ERROR_INTERNAL, error_message->String().c_str());
    } else {
      return TRITONSERVER_ErrorNew(
          TRITONSERVER_ERROR_INTERNAL,
          (std::string("Launch stub process failed for ") + model_name_)
              .c_str());
    }
  }

  return nullptr;
}

bool
StubLauncher::StubActive()
{
#ifdef _WIN32
  DWORD ec;
  GetExitCodeProcess(stub_pid_.hProcess, &ec);
  return (ec == STILL_ACTIVE);
#else
  return (stub_pid_ != 0);
#endif
}

void
StubLauncher::UpdateHealth()
{
  is_healthy_ = false;
  if (is_initialized_) {
    {
      bi::scoped_lock<bi::interprocess_mutex> lock(*health_mutex_);
      ipc_control_->stub_health = false;
    }

// Sleep 1 second so that the child process has a chance to change the
// health variable
#ifdef _WIN32
    Sleep(1);
#else
    sleep(1);
#endif

    {
      bi::scoped_lock<bi::interprocess_mutex> lock(*health_mutex_);
      is_healthy_ = ipc_control_->stub_health;
    }
  }
}

void
StubLauncher::TerminateStub()
{
  if (is_initialized_) {
    bool force_kill = false;
    if (is_healthy_) {
      // Finalize command does not have any arguments.
      std::unique_ptr<IPCMessage> ipc_message =
          IPCMessage::Create(shm_pool_, false /* inline_response */);

      ipc_message->Command() = PYTHONSTUB_FinalizeRequest;
      stub_message_queue_->Push(ipc_message->ShmHandle());
      parent_message_queue_->Pop();

      stub_message_queue_.reset();
      parent_message_queue_.reset();
      memory_manager_.reset();
    } else {
      force_kill = true;
    }

    if (force_kill) {
      KillStubProcess();
    } else {
      WaitForStubProcess();
    }
  }

  // First destroy the IPCControl. This makes sure that IPCControl is
  // destroyed before the shared memory manager goes out of scope.
  ipc_control_.reset();
  stub_message_queue_.reset();
  parent_message_queue_.reset();
  memory_manager_.reset();
}

void
StubLauncher::ClearQueues()
{
  stub_to_parent_mq_.reset();
  parent_to_stub_mq_.reset();
}

void
StubLauncher::KillStubProcess()
{
#ifdef _WIN32
  unsigned int exit_code;
  TerminateProcess(stub_pid_.hProcess, exit_code);
  CloseHandle(stub_pid_.hProcess);
  CloseHandle(stub_pid_.hThread);
#else
  kill(stub_pid_, SIGKILL);
  WaitForStubProcess();
  stub_pid_ = 0;
#endif
}

TRITONSERVER_Error*
StubLauncher::ReceiveMessageFromStub(
    bi::managed_external_buffer::handle_t& message)
{
  bool success = false;
  while (!success) {
    uint64_t timeout_miliseconds = 1000;
    {
      boost::posix_time::ptime timeout =
          boost::get_system_time() +
          boost::posix_time::milliseconds(timeout_miliseconds);

      bi::scoped_lock<bi::interprocess_mutex> lock(*health_mutex_, timeout);

      // Check if lock has been acquired.
      if (lock) {
        ipc_control_->stub_health = false;
      } else {
        // If it failed to obtain the lock, it means that the stub has been
        // stuck or exited while holding the health mutex lock.
        return TRITONSERVER_ErrorNew(
            TRITONSERVER_ERROR_INTERNAL, "Failed to obtain the health mutex.");
      }
    }

    message = parent_message_queue_->Pop(
        timeout_miliseconds /* duration ms */, success);

    bool is_stub_alive = false;
    {
      boost::posix_time::ptime timeout =
          boost::get_system_time() + boost::posix_time::seconds(1);
      bi::scoped_lock<bi::interprocess_mutex> lock(*health_mutex_, timeout);
      if (lock) {
        is_stub_alive = ipc_control_->stub_health;
      } else {
        // If It failed to obtain the lock, it means that the stub has been
        // stuck or exited while holding the health mutex lock.
        is_stub_alive = false;
      }
    }

    if (!success && !is_stub_alive) {
      return TRITONSERVER_ErrorNew(
          TRITONSERVER_ERROR_INTERNAL,
          (std::string("Stub process '") + model_instance_name_ +
           "' is not healthy.")
              .c_str());
    }
  }

  return nullptr;  // success
}

<<<<<<< HEAD
void
StubLauncher::InitializeOSDependentMembers()
{
#ifdef _WIN32
  ZeroMemory(&startup_info_, sizeof(startup_info_));
  startup_info_.cb = sizeof(startup_info_);
  ZeroMemory(&stub_pid_, sizeof(stub_pid_));
  os_slash = "\\";
#else
  parent_pid_ = 0;
  stub_pid_ = 0;
  os_slash = "/";
#endif
}

void
StubLauncher::WaitForStubProcess()
{
#ifdef _WIN32
  WaitForSingleObject(stub_pid_.hProcess, INFINITE);
  CloseHandle(stub_pid_.hProcess);
  CloseHandle(stub_pid_.hThread);
#else
  int status;
  waitpid(stub_pid_, &status, 0);
#endif
}
}}};  // namespace triton::backend::python
=======
#ifdef TRITON_ENABLE_GPU
void
StubLauncher::ShareCUDAMemoryPool(
    TRITONBACKEND_MemoryManager* triton_mem_manager, const int32_t device_id)
{
  std::lock_guard<std::mutex> lock(cuda_shm_pool_mutex_);
  if ((tried_sharing_cuda_pool_map_.find(device_id) !=
       tried_sharing_cuda_pool_map_.end()) &&
      tried_sharing_cuda_pool_map_[device_id]) {
    return;
  }

  std::unique_ptr<IPCMessage> ipc_message =
      IPCMessage::Create(shm_pool_, true /* inline_response */);
  CUDAMemPoolMessage* cuda_pool_message_ptr = nullptr;
  PythonBackendException pb_exception(std::string{});

  try {
    // Create a dummy BackendMemory object to get the start address of the CUDA
    // memory pool.
    BackendMemory* backend_memory;
    std::unique_ptr<BackendMemory> lbackend_memory;

    THROW_IF_TRITON_ERROR(BackendMemory::Create(
        triton_mem_manager, BackendMemory::AllocationType::GPU_POOL, device_id,
        1 /* byte size*/, &backend_memory));
    lbackend_memory.reset(backend_memory);

    CUDAHandler& cuda_api = CUDAHandler::getInstance();
    CUdeviceptr cuda_pool_address = 0;
    cuda_api.PointerGetAttribute(
        &cuda_pool_address, CU_POINTER_ATTRIBUTE_RANGE_START_ADDR,
        reinterpret_cast<CUdeviceptr>(lbackend_memory->MemoryPtr()));

    shm_pool_->GetCUDAMemoryPoolManager()->SetCUDAPoolAddress(
        device_id, reinterpret_cast<void*>(cuda_pool_address));
    shm_pool_->GetCUDAMemoryPoolManager()->SetTritonMemoryManager(
        reinterpret_cast<void*>(triton_mem_manager));

    // Get the memory handle from the CUDA memory pool.
    AllocatedSharedMemory<CUDAMemPoolMessage> cuda_pool_message =
        shm_pool_->Construct<CUDAMemPoolMessage>();
    cuda_pool_message_ptr = cuda_pool_message.data_.get();
    {
      ScopedSetDevice scoped_set_device(device_id);
      THROW_IF_CUDA_ERROR(cudaIpcGetMemHandle(
          reinterpret_cast<cudaIpcMemHandle_t*>(
              &cuda_pool_message_ptr->cuda_handle),
          reinterpret_cast<char*>(shm_pool_->GetCUDAMemoryPoolManager()
                                      ->CUDAPoolAddress(device_id))));
    }

    ipc_message->Command() = PYTHONSTUB_CUDAPoolInitializeRequest;
    ipc_message->Args() = cuda_pool_message.handle_;

    cuda_pool_message_ptr->device_id = device_id;
    cuda_pool_message_ptr->has_error = false;
    cuda_pool_message_ptr->is_error_set = false;
    cuda_pool_message_ptr->waiting_on_stub = false;

    {
      bi::scoped_lock<bi::interprocess_mutex> lock{
          *(ipc_message->ResponseMutex())};
      parent_to_stub_mq_->Push(ipc_message->ShmHandle());
      while (!cuda_pool_message_ptr->waiting_on_stub) {
        ipc_message->ResponseCondition()->wait(lock);
      }
    }

    if (cuda_pool_message_ptr->has_error) {
      if (cuda_pool_message_ptr->is_error_set) {
        std::unique_ptr<PbString> error_message =
            PbString::LoadFromSharedMemory(
                shm_pool_, cuda_pool_message_ptr->error);
        throw PythonBackendException(error_message->String());
      } else {
        throw PythonBackendException(
            "Failed to share CUDA memory pool with stub process: " +
            model_name_);
      }
    }
  }
  catch (const PythonBackendException& exception) {
    shm_pool_->GetCUDAMemoryPoolManager()->SetCUDAPoolAddress(
        device_id, nullptr);
    pb_exception = exception;
  }

  {
    bi::scoped_lock<bi::interprocess_mutex> lock{
        *(ipc_message->ResponseMutex())};
    cuda_pool_message_ptr->waiting_on_stub = false;
    ipc_message->ResponseCondition()->notify_all();
  }

  tried_sharing_cuda_pool_map_[device_id] = true;

  if (pb_exception.what() != std::string{""}) {
    throw pb_exception;
  }
}
#endif  // TRITON_ENABLE_GPU
}}};    // namespace triton::backend::python
>>>>>>> 950c47f0
<|MERGE_RESOLUTION|>--- conflicted
+++ resolved
@@ -35,15 +35,9 @@
 namespace triton { namespace backend { namespace python {
 
 StubLauncher::StubLauncher(const std::string stub_process_kind)
-<<<<<<< HEAD
-    : is_initialized_(false), stub_process_kind_(stub_process_kind),
-      model_instance_name_(""), device_id_(0), kind_("")
-
-=======
     : parent_pid_(0), stub_pid_(0), is_initialized_(false),
       stub_process_kind_(stub_process_kind), model_instance_name_(""),
       device_id_(0), kind_("")
->>>>>>> 950c47f0
 {
   InitializeOSDependentMembers();
 }
@@ -760,7 +754,6 @@
   return nullptr;  // success
 }
 
-<<<<<<< HEAD
 void
 StubLauncher::InitializeOSDependentMembers()
 {
@@ -788,8 +781,7 @@
   waitpid(stub_pid_, &status, 0);
 #endif
 }
-}}};  // namespace triton::backend::python
-=======
+
 #ifdef TRITON_ENABLE_GPU
 void
 StubLauncher::ShareCUDAMemoryPool(
@@ -892,5 +884,4 @@
   }
 }
 #endif  // TRITON_ENABLE_GPU
-}}};    // namespace triton::backend::python
->>>>>>> 950c47f0
+}}};    // namespace triton::backend::python