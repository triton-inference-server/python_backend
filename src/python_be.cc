// Copyright 2020-2023, NVIDIA CORPORATION & AFFILIATES. All rights reserved.
//
// Redistribution and use in source and binary forms, with or without
// modification, are permitted provided that the following conditions
// are met:
//  * Redistributions of source code must retain the above copyright
//    notice, this list of conditions and the following disclaimer.
//  * Redistributions in binary form must reproduce the above copyright
//    notice, this list of conditions and the following disclaimer in the
//    documentation and/or other materials provided with the distribution.
//  * Neither the name of NVIDIA CORPORATION nor the names of its
//    contributors may be used to endorse or promote products derived
//    from this software without specific prior written permission.
//
// THIS SOFTWARE IS PROVIDED BY THE COPYRIGHT HOLDERS ``AS IS'' AND ANY
// EXPRESS OR IMPLIED WARRANTIES, INCLUDING, BUT NOT LIMITED TO, THE
// IMPLIED WARRANTIES OF MERCHANTABILITY AND FITNESS FOR A PARTICULAR
// PURPOSE ARE DISCLAIMED.  IN NO EVENT SHALL THE COPYRIGHT OWNER OR
// CONTRIBUTORS BE LIABLE FOR ANY DIRECT, INDIRECT, INCIDENTAL, SPECIAL,
// EXEMPLARY, OR CONSEQUENTIAL DAMAGES (INCLUDING, BUT NOT LIMITED TO,
// PROCUREMENT OF SUBSTITUTE GOODS OR SERVICES; LOSS OF USE, DATA, OR
// PROFITS; OR BUSINESS INTERRUPTION) HOWEVER CAUSED AND ON ANY THEORY
// OF LIABILITY, WHETHER IN CONTRACT, STRICT LIABILITY, OR TORT
// (INCLUDING NEGLIGENCE OR OTHERWISE) ARISING IN ANY WAY OUT OF THE USE
// OF THIS SOFTWARE, EVEN IF ADVISED OF THE POSSIBILITY OF SUCH DAMAGE.
#include "python_be.h"

#include <filesystem>

#include "gpu_buffers.h"
#include "infer_payload.h"
#include "model_loader.h"
#include "pb_log.h"

namespace triton { namespace backend { namespace python {

namespace bi = boost::interprocess;

ModelInstanceState::ModelInstanceState(
    ModelState* model_state, TRITONBACKEND_ModelInstance* triton_model_instance)
    : BackendModelInstance(model_state, triton_model_instance),
      stub_to_parent_thread_(false)
{
}

TRITONSERVER_Error*
ModelInstanceState::Create(
    ModelState* model_state, TRITONBACKEND_ModelInstance* triton_model_instance,
    ModelInstanceState** state)
{
  try {
    *state = new ModelInstanceState(model_state, triton_model_instance);
  }
  catch (const BackendModelInstanceException& ex) {
    RETURN_ERROR_IF_TRUE(
        ex.err_ == nullptr, TRITONSERVER_ERROR_INTERNAL,
        std::string("unexpected nullptr in BackendModelInstanceException"));
    RETURN_IF_ERROR(ex.err_);
  }
  return nullptr;
}

TRITONSERVER_Error*
ModelInstanceState::CheckIncomingRequests(
    TRITONBACKEND_Request** requests, const uint32_t request_count,
    size_t& total_batch_size)
{
  ModelState* model_state = reinterpret_cast<ModelState*>(Model());
  int max_batch_size = model_state->MaxBatchSize();

  // For each request collect the total batch size for this inference
  // execution. The batch-size, number of inputs, and size of each
  // input has already been checked so don't need to do that here.
  total_batch_size = 0;
  for (size_t i = 0; i < request_count; i++) {
    // If we get a nullptr request then something is badly wrong. Fail
    // and release all requests.
    if (requests[i] == nullptr) {
      return TRITONSERVER_ErrorNew(
          TRITONSERVER_ERROR_INTERNAL,
          std::string(
              "null request given to Python backend for '" + Name() + "'")
              .c_str());
    }
  }

  for (size_t i = 0; i < request_count; i++) {
    if (max_batch_size > 0) {
      // Retrieve the batch size from one of the inputs, if the model
      // supports batching, the first dimension size is batch size
      TRITONBACKEND_Input* input;
      TRITONSERVER_Error* err =
          TRITONBACKEND_RequestInputByIndex(requests[i], 0 /* index */, &input);
      if (err == nullptr) {
        const int64_t* shape;
        err = TRITONBACKEND_InputProperties(
            input, nullptr, nullptr, &shape, nullptr, nullptr, nullptr);
        total_batch_size += shape[0];
      }
      if (err != nullptr) {
        return err;
      }
    } else {
      ++total_batch_size;
    }
  }

  // If there are no valid payloads then no need to run the inference.
  if (total_batch_size == 0) {
    return nullptr;
  }

  // Make sure the maximum batch size is not exceeded. The
  // total_batch_size must be 1 for models that don't support batching
  // (i.e. max_batch_size == 0). If max_batch_size is exceeded then
  // scheduler has done something badly wrong so fail and release all
  // requests.
  if ((total_batch_size != 1) && (total_batch_size > (size_t)max_batch_size)) {
    return TRITONSERVER_ErrorNew(
        TRITONSERVER_ERROR_INTERNAL,
        std::string(
            "batch size " + std::to_string(total_batch_size) + " for '" +
            Name() + "', max allowed is " + std::to_string(max_batch_size))
            .c_str());
  }

  return nullptr;  // success
}

bool
ModelInstanceState::ExistsInClosedRequests(intptr_t closed_request)
{
  std::lock_guard<std::mutex> guard{closed_requests_mutex_};
  return std::find(
             closed_requests_.begin(), closed_requests_.end(),
             closed_request) != closed_requests_.end();
}

void
ModelInstanceState::SetErrorForResponseSendMessage(
    ResponseSendMessage* response_send_message,
    std::shared_ptr<TRITONSERVER_Error*> error,
    std::unique_ptr<PbString>& error_message)
{
  if (error && *error != nullptr) {
    response_send_message->has_error = true;
    LOG_IF_EXCEPTION(
        error_message = PbString::Create(
            Stub()->ShmPool(), TRITONSERVER_ErrorMessage(*error)));
    response_send_message->error = error_message->ShmHandle();
    response_send_message->is_error_set = true;
  }
}

void
ModelInstanceState::SendMessageAndReceiveResponse(
    bi::managed_external_buffer::handle_t message,
    bi::managed_external_buffer::handle_t& response, bool& restart,
    std::shared_ptr<std::vector<TRITONBACKEND_Response*>>& responses,
    TRITONBACKEND_Request** requests, const uint32_t request_count)
{
  auto error = SendMessageToStub(message);
  if (error != nullptr) {
    restart = true;
    RespondErrorToAllRequests(
        TRITONSERVER_ErrorMessage(error), responses, requests, request_count);

    return;
  }

  bi::managed_external_buffer::handle_t response_message;
  error = Stub()->ReceiveMessageFromStub(response_message);
  if (error != nullptr) {
    restart = true;
    RespondErrorToAllRequests(
        TRITONSERVER_ErrorMessage(error), responses, requests, request_count);

    return;
  }

  response = response_message;
}

TRITONSERVER_Error*
ModelInstanceState::SendMessageToStub(
    bi::managed_external_buffer::handle_t message)
{
  bool success = false;
  while (!success) {
    uint64_t timeout_miliseconds = 1000;
    {
      boost::posix_time::ptime timeout =
          boost::get_system_time() +
          boost::posix_time::milliseconds(timeout_miliseconds);

      bi::scoped_lock<bi::interprocess_mutex> lock(
          *(Stub()->HealthMutex()), timeout);

      // Check if lock has been acquired.
      if (lock) {
        Stub()->IpcControl()->stub_health = false;
      } else {
        // If it failed to obtain the lock, it means that the stub has been
        // stuck or exited while holding the health mutex lock.
        return TRITONSERVER_ErrorNew(
            TRITONSERVER_ERROR_INTERNAL, "Failed to obtain the health mutex.");
      }
    }

    Stub()->StubMessageQueue()->Push(
        message, timeout_miliseconds /* duration ms */, success);

    if (!success && !IsStubProcessAlive()) {
      return TRITONSERVER_ErrorNew(
          TRITONSERVER_ERROR_INTERNAL, "Stub process is not healthy.");
    }
  }

  return nullptr;  // success
}

void
ModelInstanceState::RespondErrorToAllRequests(
    const char* message,
    std::shared_ptr<std::vector<TRITONBACKEND_Response*>>& responses,
    TRITONBACKEND_Request** requests, const uint32_t request_count)
{
  for (uint32_t r = 0; r < request_count; ++r) {
    if ((*responses)[r] == nullptr)
      continue;

    std::string err_message =
        std::string(
            "Failed to process the request(s) for model instance '" + Name() +
            "', message: ") +
        message;

    TRITONSERVER_Error* err =
        TRITONSERVER_ErrorNew(TRITONSERVER_ERROR_INTERNAL, err_message.c_str());
    LOG_IF_ERROR(
        TRITONBACKEND_ResponseSend(
            (*responses)[r], TRITONSERVER_RESPONSE_COMPLETE_FINAL, err),
        "failed sending response");

    (*responses)[r] = nullptr;
    TRITONSERVER_ErrorDelete(err);
  }
}

void
ModelInstanceState::WaitForBLSRequestsToFinish()
{
  futures_.clear();
}

bool
ModelInstanceState::IsStubProcessAlive()
{
  boost::posix_time::ptime timeout =
      boost::get_system_time() + boost::posix_time::seconds(1);
  bi::scoped_lock<bi::interprocess_mutex> lock(*Stub()->HealthMutex(), timeout);

  // Check if lock has been acquired.
  if (lock) {
    return Stub()->IpcControl()->stub_health;
  } else {
    // If It failed to obtain the lock, it means that the stub has been
    // stuck or exited while holding the health mutex lock.
    return false;
  }
}

TRITONSERVER_Error*
ModelInstanceState::SaveRequestsToSharedMemory(
    TRITONBACKEND_Request** requests, const uint32_t request_count,
    std::vector<std::unique_ptr<InferRequest>>& pb_infer_requests,
    AllocatedSharedMemory<char>& request_batch,
    std::shared_ptr<std::vector<TRITONBACKEND_Response*>>& responses)
{
  // Clear any existing items in the requests vector
  pb_infer_requests.clear();

  ModelState* model_state = reinterpret_cast<ModelState*>(Model());
  RETURN_IF_EXCEPTION(
      request_batch = Stub()->ShmPool()->Construct<char>(
          sizeof(RequestBatch) +
          request_count * sizeof(bi::managed_external_buffer::handle_t)));

  RequestBatch* request_batch_shm_ptr =
      reinterpret_cast<RequestBatch*>(request_batch.data_.get());
  request_batch_shm_ptr->batch_size = request_count;

  bi::managed_external_buffer::handle_t* requests_shm =
      reinterpret_cast<bi::managed_external_buffer::handle_t*>(
          request_batch.data_.get() + sizeof(RequestBatch));

  for (uint32_t r = 0; r < request_count; ++r) {
    TRITONBACKEND_Request* request = requests[r];
    uint32_t requested_input_count = 0;
    RETURN_IF_ERROR(
        TRITONBACKEND_RequestInputCount(request, &requested_input_count));

    uint32_t requested_output_count = 0;
    RETURN_IF_ERROR(
        TRITONBACKEND_RequestOutputCount(request, &requested_output_count));

    std::vector<std::shared_ptr<PbTensor>> pb_input_tensors;
    for (size_t iidx = 0; iidx < requested_input_count; ++iidx) {
      std::shared_ptr<PbTensor> pb_input_tensor;

      RETURN_IF_ERROR(
          GetInputTensor(iidx, pb_input_tensor, request, responses));
      pb_input_tensors.emplace_back(std::move(pb_input_tensor));
    }

    std::set<std::string> requested_output_names;
    // Append the list of requested outputs to the inference_request
    for (size_t iidx = 0; iidx < requested_output_count; ++iidx) {
      const char* requested_output_name;
      RETURN_IF_ERROR(TRITONBACKEND_RequestOutputName(
          request, iidx, &requested_output_name));
      requested_output_names.emplace(requested_output_name);
    }

    triton::common::TritonJson::Value parameters_json(
        triton::common::TritonJson::ValueType::OBJECT);
    uint32_t parameter_count;
    RETURN_IF_ERROR(
        TRITONBACKEND_RequestParameterCount(request, &parameter_count));
    for (size_t i = 0; i < parameter_count; i++) {
      const char* name;
      TRITONSERVER_ParameterType type;
      const void* vvalue;
      RETURN_IF_ERROR(
          TRITONBACKEND_RequestParameter(request, i, &name, &type, &vvalue));
      if (type == TRITONSERVER_PARAMETER_INT) {
        RETURN_IF_ERROR(parameters_json.AddInt(
            name, *(reinterpret_cast<const int64_t*>(vvalue))));
      } else if (type == TRITONSERVER_PARAMETER_BOOL) {
        RETURN_IF_ERROR(parameters_json.AddBool(
            name, *(reinterpret_cast<const bool*>(vvalue))));
      } else if (type == TRITONSERVER_PARAMETER_STRING) {
        std::string string = reinterpret_cast<const char*>(vvalue);
        RETURN_IF_ERROR(parameters_json.AddString(name, string));
      } else if (type == TRITONSERVER_PARAMETER_DOUBLE) {
        RETURN_IF_ERROR(parameters_json.AddDouble(
            name, *(reinterpret_cast<const double*>(vvalue))));
      } else {
        return TRITONSERVER_ErrorNew(
            TRITONSERVER_ERROR_INVALID_ARG,
            (std::string("Unsupported parameter type for parameter '") + name +
             "'.")
                .c_str());
      }
    }

    triton::common::TritonJson::WriteBuffer buffer;
    RETURN_IF_ERROR(parameters_json.Write(&buffer));
    const auto& parameters_string = buffer.Contents();

    // request id
    const char* id;
    RETURN_IF_ERROR(TRITONBACKEND_RequestId(request, &id));

    uint64_t correlation_id;
    const char* correlation_id_string;

    auto error = TRITONBACKEND_RequestCorrelationId(request, &correlation_id);
    if (error != nullptr) {
      RETURN_IF_ERROR(TRITONBACKEND_RequestCorrelationIdString(
          request, &correlation_id_string));
    }

    uint32_t flags;
    RETURN_IF_ERROR(TRITONBACKEND_RequestFlags(request, &flags));

    // Do not return if error in this case, because Triton core
    // will return an error if tracing is disabled (see PYBE PR#295).
    TRITONSERVER_InferenceTrace* triton_trace;
    auto err = TRITONBACKEND_RequestTrace(request, &triton_trace);
    if (err != nullptr) {
      triton_trace = nullptr;
      TRITONSERVER_ErrorDelete(err);
    }

    InferenceTrace trace = InferenceTrace(triton_trace);

    uint64_t request_timeout;
    RETURN_IF_ERROR(TRITONBACKEND_InferenceRequestTimeoutMicroseconds(
        request, &request_timeout));

    std::unique_ptr<InferRequest> infer_request;
    if (model_state->IsDecoupled()) {
      TRITONBACKEND_ResponseFactory* factory_ptr;
      RETURN_IF_ERROR(TRITONBACKEND_ResponseFactoryNew(&factory_ptr, request));

      infer_request = std::make_unique<InferRequest>(
          id, correlation_id, correlation_id_string, pb_input_tensors,
          requested_output_names, model_state->Name(), model_state->Version(),
          parameters_string, flags, request_timeout,
          reinterpret_cast<intptr_t>(factory_ptr),
          reinterpret_cast<intptr_t>(request),
          PreferredMemory(PreferredMemory::kDefault, 0), trace);
    } else {
      infer_request = std::make_unique<InferRequest>(
<<<<<<< HEAD
          id, correlation_id, correlation_id_string, pb_input_tensors,
          requested_output_names, model_state->Name(), model_state->Version(),
          parameters_string, flags, request_timeout,
          0 /* response_factory_address */, reinterpret_cast<intptr_t>(request),
          PreferredMemory(PreferredMemory::DEFAULT, 0), trace);
=======
          id, correlation_id, pb_input_tensors, requested_output_names,
          model_state->Name(), model_state->Version(), parameters_string, flags,
          request_timeout, 0 /* response_factory_address */,
          reinterpret_cast<intptr_t>(request),
          PreferredMemory(PreferredMemory::kDefault, 0), trace);
>>>>>>> ba616e26
    }

    RETURN_IF_EXCEPTION(infer_request->SaveToSharedMemory(Stub()->ShmPool()));
    requests_shm[r] = infer_request->ShmHandle();
    pb_infer_requests.emplace_back(std::move(infer_request));
  }

  return nullptr;  // success
}

TRITONSERVER_Error*
ModelInstanceState::LaunchStubProcess()
{
  ModelState* model_state = reinterpret_cast<ModelState*>(Model());
  Stub() = std::make_unique<StubLauncher>(
      "MODEL_INSTANCE_STUB", Name(), DeviceId(),
      TRITONSERVER_InstanceGroupKindString(Kind()));
  RETURN_IF_ERROR(Stub()->Initialize(model_state));
  RETURN_IF_ERROR(Stub()->Setup());
  StartMonitor();
  RETURN_IF_ERROR(Stub()->Launch());

  thread_pool_ = std::make_unique<boost::asio::thread_pool>(
      model_state->StateForBackend()->thread_pool_size);

  if (model_state->IsDecoupled()) {
    decoupled_thread_ = true;
    decoupled_monitor_ =
        std::thread(&ModelInstanceState::DecoupledMessageQueueMonitor, this);
  }
  request_executor_ = std::make_unique<RequestExecutor>(
      Stub()->ShmPool(), model_state->TritonServer());

  return nullptr;
}

TRITONSERVER_Error*
ModelInstanceState::GetInputTensor(
    const uint32_t input_idx, std::shared_ptr<PbTensor>& input_tensor,
    TRITONBACKEND_Request* request,
    std::shared_ptr<std::vector<TRITONBACKEND_Response*>>& responses)
{
  NVTX_RANGE(nvtx_, "GetInputTensor " + Name());
  const char* input_name;
  // Load iidx'th input name
  RETURN_IF_ERROR(
      TRITONBACKEND_RequestInputName(request, input_idx, &input_name));

  // Load iidx'th input
  TRITONBACKEND_Input* in;
  RETURN_IF_ERROR(TRITONBACKEND_RequestInput(request, input_name, &in));

  // Load input properties
  TRITONSERVER_DataType input_dtype;
  const int64_t* input_shape;
  uint32_t input_dims_count;
  uint64_t input_byte_size;
  uint32_t input_buffer_count;

  RETURN_IF_ERROR(TRITONBACKEND_InputPropertiesForHostPolicy(
      in, HostPolicyName().c_str(), &input_name, &input_dtype, &input_shape,
      &input_dims_count, &input_byte_size, &input_buffer_count));

  // Only use input collector when a response array is provided.
  std::unique_ptr<BackendInputCollector> collector;
  if (responses) {
    collector = std::make_unique<BackendInputCollector>(
        &request, 1, responses.get(), Model()->TritonMemoryManager(),
        false /* pinned_enable */, CudaStream(), nullptr, nullptr, 0,
        HostPolicyName().c_str());
  }

  ModelState* model_state = reinterpret_cast<ModelState*>(Model());
  bool cpu_only_tensors = model_state->ForceCPUOnlyInputTensors();

  if (input_dtype == TRITONSERVER_TYPE_BYTES) {
    cpu_only_tensors = true;
  }

#ifdef TRITON_ENABLE_GPU
  CUDAHandler& cuda_handler = CUDAHandler::getInstance();
  // If CUDA driver API is not available, the input tensors will be moved to
  // CPU.
  if (!cuda_handler.IsAvailable() && !cpu_only_tensors) {
    if (!cuda_handler.GetErrorString().empty()) {
      LOG_MESSAGE(
          TRITONSERVER_LOG_WARN, (std::string(
                                      "Forcing CPU only input tensors: " +
                                      cuda_handler.GetErrorString()))
                                     .c_str());
    }
    cuda_handler.ClearErrorString();
    cpu_only_tensors = true;
  }
#endif

  TRITONSERVER_MemoryType src_memory_type;
  int64_t src_memory_type_id;
  size_t src_byte_size;
  const void* src_ptr;
  RETURN_IF_ERROR(TRITONBACKEND_InputBuffer(
      in, 0 /* input buffer index */, &src_ptr, &src_byte_size,
      &src_memory_type, &src_memory_type_id));

// If TRITON_ENABLE_GPU is false, we need to copy the tensors
// to the CPU.
#ifndef TRITON_ENABLE_GPU
  cpu_only_tensors = true;
#endif  // TRITON_ENABLE_GPU

  if (cpu_only_tensors || src_memory_type != TRITONSERVER_MEMORY_GPU) {
    input_tensor = std::make_shared<PbTensor>(
        std::string(input_name),
        std::vector<int64_t>(input_shape, input_shape + input_dims_count),
        input_dtype, TRITONSERVER_MEMORY_CPU /* memory_type */,
        0 /* memory_type_id */, nullptr /* buffer ptr*/, input_byte_size,
        nullptr /* DLManagedTensor */);
    RETURN_IF_EXCEPTION(input_tensor->SaveToSharedMemory(
        Stub()->ShmPool(), false /* copy_gpu */));
    char* input_buffer = reinterpret_cast<char*>(input_tensor->DataPtr());

    if (collector) {
      collector->ProcessTensor(
          input_name, input_buffer, input_byte_size,
          TRITONSERVER_MEMORY_CPU /* memory_type */, 0 /* memory_type_id */);
    } else {
      size_t byte_size = input_byte_size;
      RETURN_IF_ERROR(backend::ReadInputTensor(
          request, input_name, input_buffer, &byte_size));
    }
  } else {
#ifdef TRITON_ENABLE_GPU
    // Attempt to use the cuda shared memory pool for GPU tensor.
    ShareCUDAMemoryPool(src_memory_type_id);

    // Retrieving GPU input tensors
    const void* buffer = nullptr;
    std::vector<std::pair<TRITONSERVER_MemoryType, int64_t>> alloc_perference;
    alloc_perference = {{TRITONSERVER_MEMORY_GPU, src_memory_type_id}};

    // collector is used in the non-decoupled mode.
    if (collector) {
      // The ProcessTensor function will try to allocate the buffer in the CUDA
      // pool first.
      RETURN_IF_ERROR(collector->ProcessTensor(
          input_name, nullptr, 0, alloc_perference,
          reinterpret_cast<const char**>(&buffer), &input_byte_size,
          &src_memory_type, &src_memory_type_id));
      // If the tensor is using the cuda shared memory, we need to extract the
      // handle that was used to create the device pointer. This is because of a
      // limitation in the legacy CUDA IPC API that doesn't allow getting the
      // handle of an exported pointer. If the cuda handle exists, it indicates
      // that the cuda shared memory was used and the input is in a single
      // buffer.
      // [FIXME] For the case where the input is in cuda shared memory and uses
      // multiple input buffers this needs to be changed.
      TRITONSERVER_BufferAttributes* buffer_attributes;

      // This value is not used.
      const void* buffer_p;
      RETURN_IF_ERROR(TRITONBACKEND_InputBufferAttributes(
          in, 0, &buffer_p, &buffer_attributes));

      input_tensor = std::make_shared<PbTensor>(
          std::string(input_name),
          std::vector<int64_t>(input_shape, input_shape + input_dims_count),
          input_dtype, src_memory_type, src_memory_type_id,
          const_cast<void*>(buffer), input_byte_size,
          nullptr /* DLManagedTensor */);

      cudaIpcMemHandle_t* cuda_ipc_handle;
      RETURN_IF_ERROR(TRITONSERVER_BufferAttributesCudaIpcHandle(
          buffer_attributes, reinterpret_cast<void**>(&cuda_ipc_handle)));
      if (cuda_ipc_handle != nullptr) {
        RETURN_IF_EXCEPTION(input_tensor->SaveToSharedMemory(
            Stub()->ShmPool(), false /* copy_gpu */));
        RETURN_IF_EXCEPTION(
            input_tensor->Memory()->SetCudaIpcHandle(cuda_ipc_handle));
      } else {
        RETURN_IF_EXCEPTION(input_tensor->SaveToSharedMemory(
            Stub()->ShmPool(), true /* copy_gpu */));
      }
    } else {
      // Try to use the cuda shared memory pool first.
      void* dev_ptr;
      BackendMemory* backend_memory;
      std::unique_ptr<BackendMemory> lbackend_memory;
      RETURN_IF_ERROR(BackendMemory::Create(
          reinterpret_cast<TRITONBACKEND_MemoryManager*>(
              Stub()
                  ->ShmPool()
                  ->GetCUDAMemoryPoolManager()
                  ->TritonMemoryManager()),
          {BackendMemory::AllocationType::GPU_POOL,
           BackendMemory::AllocationType::GPU},
          src_memory_type_id, input_byte_size, &backend_memory));

      dev_ptr = backend_memory->MemoryPtr();
      lbackend_memory.reset(backend_memory);

      size_t byte_size = input_byte_size;

      bool cuda_used = false;
      RETURN_IF_ERROR(backend::ReadInputTensor(
          request, input_name, reinterpret_cast<char*>(dev_ptr), &byte_size,
          TRITONSERVER_MEMORY_GPU, src_memory_type_id, CudaStream(),
          &cuda_used));

      if (cuda_used) {
#ifdef TRITON_ENABLE_GPU
        cudaStreamSynchronize(stream_);
#endif
      }

      input_tensor = std::make_shared<PbTensor>(
          std::string(input_name),
          std::vector<int64_t>(input_shape, input_shape + input_dims_count),
          input_dtype, src_memory_type, src_memory_type_id,
          const_cast<void*>(dev_ptr), input_byte_size,
          nullptr /* DLManagedTensor */);

      input_tensor->SetMemory(std::move(
          PbMemory::Create(Stub()->ShmPool(), std::move(lbackend_memory))));

      RETURN_IF_EXCEPTION(input_tensor->SaveToSharedMemory(
          Stub()->ShmPool(), true /* copy_gpu */));
    }
#else
    return TRITONSERVER_ErrorNew(
        TRITONSERVER_ERROR_INTERNAL,
        "Python backend does not support GPU tensors.");
#endif  // TRITON_ENABLE_GPU
  }

  return nullptr;
}

void
ModelInstanceState::ExecuteBLSRequest(
    std::shared_ptr<IPCMessage> ipc_message, const bool is_decoupled)
{
  bool is_response_batch_set = false;
  std::unique_ptr<InferResponse> infer_response;
  ResponseBatch* response_batch = nullptr;
  std::unique_ptr<PbString> pb_error_message;
  std::unique_ptr<IPCMessage> bls_response;
  AllocatedSharedMemory<char> response_batch_shm;
  bi::managed_external_buffer::handle_t* response_handle = nullptr;

  try {
    bls_response =
        IPCMessage::Create(Stub()->ShmPool(), false /* inline_response */);

    AllocatedSharedMemory<char> request_batch =
        Stub()->ShmPool()->Load<char>(ipc_message->Args());
    RequestBatch* request_batch_shm_ptr =
        reinterpret_cast<RequestBatch*>(request_batch.data_.get());

    bls_response->Command() = PYTHONSTUB_InferExecResponse;
    ipc_message->ResponseHandle() = bls_response->ShmHandle();

    // The response batch of the handle will contain a ResponseBatch
    PrepareResponseBatch(
        &response_batch, response_batch_shm, &bls_response, &response_handle);

    is_response_batch_set = true;
    bool has_gpu_tensor = false;
    GPUBuffersHelper gpu_buffer_helper;

    PythonBackendException pb_exception(std::string{});
    if (request_batch_shm_ptr->batch_size == 1) {
      std::shared_ptr<InferRequest> infer_request;
      bi::managed_external_buffer::handle_t* request_handle =
          reinterpret_cast<bi::managed_external_buffer::handle_t*>(
              request_batch.data_.get() + sizeof(RequestBatch));
      infer_request = InferRequest::LoadFromSharedMemory(
          Stub()->ShmPool(), *request_handle, false /* open_cuda_handle */);

      // If the BLS inputs are in GPU an additional round trip between the
      // stub process and the main process is required. The reason is that we
      // need to first allocate the GPU memory from the memory pool and then
      // ask the stub process to fill in those allocated buffers.
      try {
        for (auto& input_tensor : infer_request->Inputs()) {
          if (!input_tensor->IsCPU()) {
#ifdef TRITON_ENABLE_GPU
            // Attempt to use the cuda shared memory pool for GPU tensor.
            ShareCUDAMemoryPool(input_tensor->MemoryTypeId());
            BackendMemory* backend_memory;
            std::unique_ptr<BackendMemory> lbackend_memory;
            has_gpu_tensor = true;
            TRITONSERVER_Error* error = BackendMemory::Create(
                Model()->TritonMemoryManager(),
                {BackendMemory::AllocationType::GPU_POOL,
                 BackendMemory::AllocationType::GPU},
                input_tensor->MemoryTypeId(), input_tensor->ByteSize(),
                &backend_memory);
            if (error != nullptr) {
              LOG_MESSAGE(
                  TRITONSERVER_LOG_ERROR, TRITONSERVER_ErrorMessage(error));
              break;
            }
            lbackend_memory.reset(backend_memory);
            input_tensor->SetMemory(std::move(PbMemory::Create(
                Stub()->ShmPool(), std::move(lbackend_memory))));
            gpu_buffer_helper.AddBuffer(input_tensor->Memory()->ShmHandle());
#endif  // TRITON_ENABLE_GPU
          }
        }
      }
      catch (const PythonBackendException& exception) {
        gpu_buffer_helper.SetError(Stub()->ShmPool(), exception.what());
        pb_exception = exception;
      }

      // Wait for the extra round trip to complete. The stub process will fill
      // in the data for the GPU tensors. If there is an error, the extra round
      // trip must be still completed, otherwise the stub process will always be
      // waiting for a message from the parent process.
      if (has_gpu_tensor) {
        gpu_buffer_helper.Complete(Stub()->ShmPool());
        request_batch_shm_ptr->gpu_buffers_handle =
            gpu_buffer_helper.ShmHandle();

        bi::scoped_lock<bi::interprocess_mutex> lock{
            *(ipc_message->ResponseMutex())};
        ipc_message->ResponseCondition()->notify_all();
        ipc_message->ResponseCondition()->wait(lock);
      }

      if (pb_exception.what() == std::string{""}) {
        auto callback = std::bind(
            &ModelInstanceState::SendBLSDecoupledResponse, this,
            std::placeholders::_1);
        std::shared_ptr<InferPayload> infer_payload =
            std::make_shared<InferPayload>(is_decoupled, callback);

        auto response_future =
            request_executor_->Infer(infer_request, infer_payload);
        infer_response = response_future.get();

        if (is_decoupled && (infer_response->Id() != nullptr)) {
          // Need to manage the lifetime of InferPayload object for bls
          // decoupled responses.
          infer_payload_[reinterpret_cast<intptr_t>(infer_payload.get())] =
              infer_payload;
        }

        PrepareResponseHandle(&infer_response, response_handle);
      } else {
        throw pb_exception;
      }
    }
  }
  catch (const PythonBackendException& pb_exception) {
    if (is_response_batch_set) {
      response_batch->has_error = true;
      LOG_IF_EXCEPTION(
          pb_error_message =
              PbString::Create(Stub()->ShmPool(), pb_exception.what()));

      if (pb_error_message != nullptr) {
        response_batch->is_error_set = true;
        response_batch->error = pb_error_message->ShmHandle();
      }
    } else {
      LOG_MESSAGE(TRITONSERVER_LOG_ERROR, pb_exception.what());
    }
  }

  // At this point, the stub has notified the parent process that it has
  // finished loading the inference response from shared memory.
  {
    bi::scoped_lock<bi::interprocess_mutex> lock{
        *(ipc_message->ResponseMutex())};
    ipc_message->ResponseCondition()->notify_all();
    ipc_message->ResponseCondition()->wait(lock);
  }
}

void
ModelInstanceState::DecoupledMessageQueueMonitor()
{
  while (decoupled_thread_) {
    bi::managed_external_buffer::handle_t handle =
        Stub()->ParentMessageQueue()->Pop();
    if (handle == DUMMY_MESSAGE) {
      break;
    }
    std::unique_ptr<IPCMessage> message =
        IPCMessage::LoadFromSharedMemory(Stub()->ShmPool(), handle);

    // Need to notify the model instance thread that the execute response has
    // been received.
    if (message->Command() == PYTHONSTUB_ExecuteResponse) {
      std::lock_guard<std::mutex> guard{mu_};
      received_message_ = std::move(message);
      cv_.notify_one();
    } else if (message->Command() == PYTHONSTUB_ResponseSend) {
      std::shared_ptr<IPCMessage> response_send_message = std::move(message);
      std::packaged_task<void()> task([this, response_send_message] {
        ResponseSendDecoupled(response_send_message);
      });
      boost::asio::post(*thread_pool_, std::move(task));
    } else if (
        message->Command() == PYTHONSTUB_InferExecRequest ||
        message->Command() == PYTHONSTUB_InferStreamExecRequest) {
      std::shared_ptr<IPCMessage> bls_execute = std::move(message);
      std::packaged_task<void()> task([this, bls_execute] {
        ExecuteBLSRequest(
            bls_execute,
            (bls_execute->Command() == PYTHONSTUB_InferStreamExecRequest));
      });
      boost::asio::post(*thread_pool_, std::move(task));
    }
  }
}

void
ModelInstanceState::StubToParentMQMonitor()
{
  while (stub_to_parent_thread_) {
    bi::managed_external_buffer::handle_t handle =
        Stub()->StubToParentMessageQueue()->Pop();
    if (handle == DUMMY_MESSAGE) {
      break;
    }
    std::unique_ptr<IPCMessage> message =
        IPCMessage::LoadFromSharedMemory(Stub()->ShmPool(), handle);

    switch (message->Command()) {
      case PYTHONSTUB_LogRequest: {
        ProcessLogRequest(message);
        break;
      }
      case PYTHONSTUB_BLSDecoupledInferPayloadCleanup:
      case PYTHONSTUB_DecoupledResponseFactoryCleanup: {
        ProcessCleanupRequest(message);
        break;
      }
      case PYTHONSTUB_IsRequestCancelled: {
        ProcessIsRequestCancelled(message);
        break;
      }
      case PYTHONSTUB_MetricFamilyRequestNew:
      case PYTHONSTUB_MetricFamilyRequestDelete: {
        ProcessMetricFamilyRequest(message);
        break;
      }
      case PYTHONSTUB_MetricRequestNew:
      case PYTHONSTUB_MetricRequestDelete:
      case PYTHONSTUB_MetricRequestValue:
      case PYTHONSTUB_MetricRequestIncrement:
      case PYTHONSTUB_MetricRequestSet: {
        ProcessMetricRequest(message);
        break;
      }
      case PYTHONSTUB_ModelReadinessRequest:
      case PYTHONSTUB_LoadModelRequest:
      case PYTHONSTUB_UnloadModelRequest: {
        ProcessModelControlRequest(message);
        break;
      }
      default: {
        LOG_MESSAGE(
            TRITONSERVER_LOG_ERROR, "Unexpected message type received.");
        break;
      }
    }
  }
}

void
ModelInstanceState::ProcessLogRequest(
    const std::unique_ptr<IPCMessage>& message)
{
  AllocatedSharedMemory<LogSendMessage> log_message_response =
      Stub()->ShmPool()->Load<LogSendMessage>(message->Args());
  std::unique_ptr<PbLog> pb_log_message =
      PbLogShm::LoadFromSharedMemory(Stub()->ShmPool(), message->Args());

  const std::string& filename = pb_log_message->Filename();
  uint32_t line = pb_log_message->Line();
  const std::string& log_message = pb_log_message->Message();
  LogLevel level = pb_log_message->Level();

  switch (level) {
    case LogLevel::kInfo: {
      TRITONSERVER_LogMessage(
          TRITONSERVER_LOG_INFO, (filename.c_str()), line,
          (log_message.c_str()));
      break;
    }
    case LogLevel::kWarning: {
      TRITONSERVER_LogMessage(
          TRITONSERVER_LOG_WARN, (filename.c_str()), line,
          (log_message.c_str()));
      break;
    }
    case LogLevel::kError: {
      TRITONSERVER_LogMessage(
          TRITONSERVER_LOG_ERROR, (filename.c_str()), line,
          (log_message.c_str()));
      break;
    }
    case LogLevel::kVerbose: {
      TRITONSERVER_LogMessage(
          TRITONSERVER_LOG_VERBOSE, (filename.c_str()), line,
          (log_message.c_str()));
      break;
    }
  }
  // Send confirmation back to pb_stub.cc that the message
  // was received.
  LogSendMessage* send_message_payload =
      reinterpret_cast<LogSendMessage*>(log_message_response.data_.get());
  {
    bi::scoped_lock<bi::interprocess_mutex> guard{send_message_payload->mu};
    send_message_payload->waiting_on_stub = true;
    send_message_payload->cv.notify_all();
    while (send_message_payload->waiting_on_stub) {
      send_message_payload->cv.wait(guard);
    }
  }
}

void
ModelInstanceState::ProcessCleanupRequest(
    const std::unique_ptr<IPCMessage>& message)
{
  AllocatedSharedMemory<char> cleanup_request_message =
      Stub()->ShmPool()->Load<char>(message->Args());
  CleanupMessage* cleanup_message_ptr =
      reinterpret_cast<CleanupMessage*>(cleanup_request_message.data_.get());
  intptr_t id = reinterpret_cast<intptr_t>(cleanup_message_ptr->id);
  if (message->Command() == PYTHONSTUB_BLSDecoupledInferPayloadCleanup) {
    // Remove the InferPayload object from the map.
    infer_payload_.erase(id);
  } else if (message->Command() == PYTHONSTUB_DecoupledResponseFactoryCleanup) {
    // Delete response factory
    std::unique_ptr<
        TRITONBACKEND_ResponseFactory, backend::ResponseFactoryDeleter>
        response_factory(reinterpret_cast<TRITONBACKEND_ResponseFactory*>(id));
  }

  {
    bi::scoped_lock<bi::interprocess_mutex> lock{*(message->ResponseMutex())};
    cleanup_message_ptr->waiting_on_stub = true;
    message->ResponseCondition()->notify_all();
  }
}

void
ModelInstanceState::ProcessIsRequestCancelled(
    const std::unique_ptr<IPCMessage>& message)
{
  AllocatedSharedMemory<IsCancelledMessage> message_shm =
      Stub()->ShmPool()->Load<IsCancelledMessage>(message->Args());
  IsCancelledMessage* message_payload =
      reinterpret_cast<IsCancelledMessage*>(message_shm.data_.get());

  {
    bi::scoped_lock<bi::interprocess_mutex> lk{message_payload->mu};

    if (message_payload->response_factory_address != 0) {
      TRITONBACKEND_ResponseFactory* response_factory =
          reinterpret_cast<TRITONBACKEND_ResponseFactory*>(
              message_payload->response_factory_address);
      TRITONBACKEND_ResponseFactoryIsCancelled(
          response_factory, &message_payload->is_cancelled);
    } else if (message_payload->request_address != 0) {
      TRITONBACKEND_Request* request = reinterpret_cast<TRITONBACKEND_Request*>(
          message_payload->request_address);
      TRITONBACKEND_RequestIsCancelled(request, &message_payload->is_cancelled);
    } else {
      throw PythonBackendException("Cannot determine request cancellation");
    }

    message_payload->waiting_on_stub = true;
    message_payload->cv.notify_all();
    while (message_payload->waiting_on_stub) {
      message_payload->cv.wait(lk);
    }
  }
}

template <typename T, typename MessageType>
void
ModelInstanceState::ProcessMessage(
    const std::unique_ptr<IPCMessage>& ipc_message,
    std::function<void(std::unique_ptr<T>&, MessageType*)> request_handler)
{
  AllocatedSharedMemory<MessageType> message =
      Stub()->ShmPool()->Load<MessageType>(ipc_message->Args());
  MessageType* message_ptr =
      reinterpret_cast<MessageType*>(message.data_.get());
  std::unique_ptr<PbString> pb_error_message;
  PythonBackendException pb_exception(std::string{});
  std::unique_ptr<T> object =
      T::LoadFromSharedMemory(Stub()->ShmPool(), message_ptr->message);

  ScopedDefer _([message_ptr] {
    {
      bi::scoped_lock<bi::interprocess_mutex> guard{message_ptr->mu};
      message_ptr->waiting_on_stub = true;
      message_ptr->cv.notify_all();
      while (message_ptr->waiting_on_stub) {
        message_ptr->cv.wait(guard);
      }
    }
  });

  try {
    request_handler(object, message_ptr);
  }
  catch (const PythonBackendException& exception) {
    pb_exception = exception;
  }

  if (pb_exception.what() != std::string{}) {
    message_ptr->has_error = true;
    LOG_IF_EXCEPTION(
        pb_error_message =
            PbString::Create(Stub()->ShmPool(), pb_exception.what()));
    message_ptr->error = pb_error_message->ShmHandle();
    message_ptr->is_error_set = true;
  }
}

void
ModelInstanceState::ProcessMetricFamilyRequest(
    const std::unique_ptr<IPCMessage>& message)
{
  auto command = message->Command();
  ProcessMessage<MetricFamily, CustomMetricsMessage>(
      message, [this, command](
                   std::unique_ptr<MetricFamily>& metric_family,
                   CustomMetricsMessage* metrics_message_ptr) {
        switch (command) {
          case PYTHONSTUB_MetricFamilyRequestNew: {
            metrics_message_ptr->address =
                metric_family->InitializeTritonMetricFamily();
            break;
          }
          case PYTHONSTUB_MetricFamilyRequestDelete: {
            metric_family->ClearTritonMetricFamily();
            break;
          }
          default: {
            throw PythonBackendException("Unknown metric family request kind");
          }
        }
      });
}

void
ModelInstanceState::ProcessMetricRequest(
    const std::unique_ptr<IPCMessage>& message)
{
  auto command = message->Command();
  ProcessMessage<Metric, CustomMetricsMessage>(
      message, [this, command](
                   std::unique_ptr<Metric>& metric,
                   CustomMetricsMessage* metrics_message_ptr) {
        try {
          switch (command) {
            case PYTHONSTUB_MetricRequestNew: {
              metrics_message_ptr->address = metric->InitializeTritonMetric();
              break;
            }
            case PYTHONSTUB_MetricRequestIncrement:
            case PYTHONSTUB_MetricRequestSet:
            case PYTHONSTUB_MetricRequestValue: {
              metric->HandleMetricOperation(metrics_message_ptr, command);
              break;
            }
            case PYTHONSTUB_MetricRequestDelete: {
              metric->ClearTritonMetric();
              break;
            }
            default: {
              throw PythonBackendException("Unknown metric request kind");
            }
          }
        }
        catch (const PythonBackendException& exception) {
          throw exception;
        }
      });
}

void
ModelInstanceState::ProcessModelControlRequest(
    const std::unique_ptr<IPCMessage>& message)
{
  auto command = message->Command();
  ModelState* model_state = reinterpret_cast<ModelState*>(Model());
  ProcessMessage<ModelLoader, ModelLoaderMessage>(
      message, [this, command, model_state](
                   std::unique_ptr<ModelLoader>& model_loader,
                   ModelLoaderMessage* model_loader_msg_ptr) {
        switch (command) {
          case PYTHONSTUB_LoadModelRequest: {
            model_loader->LoadModel(model_state->TritonServer());
            break;
          }
          case PYTHONSTUB_UnloadModelRequest: {
            model_loader->UnloadModel(model_state->TritonServer());
            break;
          }
          case PYTHONSTUB_ModelReadinessRequest: {
            model_loader_msg_ptr->is_model_ready =
                model_loader->IsModelReady(model_state->TritonServer());
            break;
          }
          default: {
            throw PythonBackendException("Unknown model loader request kind");
          }
        }
      });
}

void
ModelInstanceState::StartMonitor()
{
  stub_to_parent_thread_ = true;
  stub_to_parent_queue_monitor_ =
      std::thread(&ModelInstanceState::StubToParentMQMonitor, this);
}

void
ModelInstanceState::TerminateMonitor()
{
  if (stub_to_parent_thread_) {
    stub_to_parent_thread_ = false;
    // Push a dummy message to signal the thread to terminate.
    Stub()->StubToParentMessageQueue()->Push(DUMMY_MESSAGE);
    stub_to_parent_queue_monitor_.join();
  }
}

void
ModelInstanceState::ResponseSendDecoupled(
    std::shared_ptr<IPCMessage> response_send_message)
{
  AllocatedSharedMemory<ResponseSendMessage> send_message =
      Stub()->ShmPool()->Load<ResponseSendMessage>(
          response_send_message->Args());

  ResponseSendMessage* send_message_payload =
      reinterpret_cast<ResponseSendMessage*>(send_message.data_.get());
  std::unique_ptr<PbString> error_message;
  ScopedDefer _([send_message_payload] {
    {
      bi::scoped_lock<bi::interprocess_mutex> guard{send_message_payload->mu};
      send_message_payload->is_stub_turn = true;
      send_message_payload->cv.notify_all();

      while (send_message_payload->is_stub_turn) {
        send_message_payload->cv.wait(guard);
      }
    }
  });

  TRITONBACKEND_ResponseFactory* response_factory =
      reinterpret_cast<TRITONBACKEND_ResponseFactory*>(
          send_message_payload->response_factory_address);
  if (send_message_payload->flags == TRITONSERVER_RESPONSE_COMPLETE_FINAL) {
    {
      std::lock_guard<std::mutex> guard{closed_requests_mutex_};
      closed_requests_.push_back(send_message_payload->request_address);
    }
  }

  if (send_message_payload->response != 0) {
    std::unique_ptr<InferResponse> infer_response =
        InferResponse::LoadFromSharedMemory(
            Stub()->ShmPool(), send_message_payload->response,
            false /* open cuda ipc handle */);

    bool requires_deferred_callback = false;
    TRITONBACKEND_Response* response;
    SetErrorForResponseSendMessage(
        send_message_payload,
        WrapTritonErrorInSharedPtr(
            TRITONBACKEND_ResponseNewFromFactory(&response, response_factory)),
        error_message);

    std::vector<std::pair<std::unique_ptr<PbMemory>, void*>> gpu_output_buffers;
    GPUBuffersHelper gpu_buffer_helper;

#ifdef TRITON_ENABLE_GPU
    for (auto& output_tensor : infer_response->OutputTensors()) {
      if (!output_tensor->IsCPU()) {
        // Attempt to use the cuda shared memory pool for GPU tensor.
        ShareCUDAMemoryPool(output_tensor->MemoryTypeId());
      }
    }
#endif  // TRITON_ENABLE_GPU

    infer_response->Send(
        response, CudaStream(), requires_deferred_callback,
        send_message_payload->flags, Stub()->ShmPool(), gpu_buffer_helper,
        gpu_output_buffers);

    if (requires_deferred_callback) {
      gpu_buffer_helper.Complete(Stub()->ShmPool());
      send_message_payload->gpu_buffers_handle = gpu_buffer_helper.ShmHandle();

      // Additional round trip so that the stub can fill the GPU output buffers.
      {
        bi::scoped_lock<bi::interprocess_mutex> guard{send_message_payload->mu};
        send_message_payload->is_stub_turn = true;
        send_message_payload->cv.notify_all();

        while (send_message_payload->is_stub_turn) {
          send_message_payload->cv.wait(guard);
        }
      }

      bool cuda_copy = false;
      for (auto& output_buffer_pair : gpu_output_buffers) {
        auto& pb_memory = output_buffer_pair.first;
        void* pointer = output_buffer_pair.second;
        bool cuda_used;

        try {
          if (pb_memory->MemoryType() == TRITONSERVER_MEMORY_CPU) {
            THROW_IF_TRITON_ERROR(CopyBuffer(
                "Failed to copy the CPU output tensor to buffer.",
                TRITONSERVER_MEMORY_CPU, 0, TRITONSERVER_MEMORY_CPU, 0,
                pb_memory->ByteSize(), pb_memory->DataPtr(), pointer,
                CudaStream(), &cuda_used));
            cuda_copy |= cuda_used;
          } else if (
              (pb_memory->MemoryType() == TRITONSERVER_MEMORY_GPU) &&
              pb_memory->UseCUDASharedPool() &&
              (pb_memory->DataPtr() != pointer)) {
            // If the data pointer from pb_memory is not the same as the
            // pointer, it means that the Triton-provided buffer is not used
            // during tensor transfer. Instead, an intermediate buffer that uses
            // CUDA shared memory pool is used. In this case, we need to copy
            // the data from the intermediate buffer back to the Triton-provided
            // buffer.
            THROW_IF_TRITON_ERROR(CopyBuffer(
                "Failed to copy the GPU output tensor to buffer.",
                TRITONSERVER_MEMORY_GPU, pb_memory->MemoryTypeId(),
                TRITONSERVER_MEMORY_GPU, pb_memory->MemoryTypeId(),
                pb_memory->ByteSize(), pb_memory->DataPtr(), pointer,
                CudaStream(), &cuda_used));
            cuda_copy |= cuda_used;
          }
#ifdef TRITON_ENABLE_GPU
          if (cuda_copy) {
            cudaStreamSynchronize(stream_);
          }
#endif  // TRITON_ENABLE_GPU
        }
        catch (const PythonBackendException& pb_exception) {
          TRITONSERVER_Error* error = TRITONSERVER_ErrorNew(
              TRITONSERVER_ERROR_INTERNAL,
              (std::string(
                   "Failed to copy output tensor to Triton-provided buffer: ") +
               pb_exception.what())
                  .c_str());
          SetErrorForResponseSendMessage(
              send_message_payload, WrapTritonErrorInSharedPtr(error),
              error_message);
        }
      }
    }
  } else {
    TRITONSERVER_Error* error = TRITONBACKEND_ResponseFactorySendFlags(
        response_factory, send_message_payload->flags);
    SetErrorForResponseSendMessage(
        send_message_payload, WrapTritonErrorInSharedPtr(error), error_message);
  }
}

TRITONSERVER_Error*
ModelInstanceState::ProcessRequestsDecoupled(
    TRITONBACKEND_Request** requests, const uint32_t request_count,
    std::vector<std::unique_ptr<InferRequest>>& pb_infer_requests,
    PbMetricReporter& reporter)
{
  NVTX_RANGE(nvtx_, "ProcessRequests " + Name());
  closed_requests_ = {};
  ModelState* model_state = reinterpret_cast<ModelState*>(Model());

  size_t total_batch_size = 0;
  RETURN_IF_ERROR(
      CheckIncomingRequests(requests, request_count, total_batch_size));

  // No request to process
  if (total_batch_size == 0) {
    return nullptr;  // success
  }

  LOG_MESSAGE(
      TRITONSERVER_LOG_VERBOSE,
      (std::string("model ") + model_state->Name() + ", instance " + Name() +
       ", executing " + std::to_string(request_count) + " requests")
          .c_str());

  AllocatedSharedMemory<char> request_batch;
  std::shared_ptr<std::vector<TRITONBACKEND_Response*>> responses;

  RETURN_IF_ERROR(SaveRequestsToSharedMemory(
      requests, request_count, pb_infer_requests, request_batch, responses));

  uint64_t compute_start_ns = 0;
  SET_TIMESTAMP(compute_start_ns);
  reporter.SetComputeStartNs(compute_start_ns);

  std::unique_ptr<IPCMessage> ipc_message;
  RETURN_IF_EXCEPTION(
      ipc_message =
          IPCMessage::Create(Stub()->ShmPool(), false /*inline_response*/));
  ipc_message->Command() = PYTHONSTUB_CommandType::PYTHONSTUB_ExecuteRequest;
  ipc_message->Args() = request_batch.handle_;
  received_message_ = nullptr;
  ScopedDefer _([this] {
    // Push a dummy message to signal the thread to terminate.
    Stub()->StubMessageQueue()->Push(DUMMY_MESSAGE);
  });

  {
    std::unique_lock<std::mutex> guard{mu_};
    Stub()->StubMessageQueue()->Push(ipc_message->ShmHandle());
    cv_.wait(guard, [this] { return received_message_ != nullptr; });
  }

  AllocatedSharedMemory<ResponseBatch> response_batch =
      Stub()->ShmPool()->Load<ResponseBatch>(received_message_->Args());
  received_message_.reset();

  uint64_t compute_end_ns = 0;
  SET_TIMESTAMP(compute_end_ns);
  reporter.SetComputeEndNs(compute_end_ns);
  reporter.SetBatchStatistics(request_count);

  if (response_batch.data_->has_error) {
    if (response_batch.data_->is_error_set) {
      auto error = PbString::LoadFromSharedMemory(
          Stub()->ShmPool(), response_batch.data_->error);
      return TRITONSERVER_ErrorNew(
          TRITONSERVER_ERROR_INTERNAL, error->String().c_str());
    }

    return TRITONSERVER_ErrorNew(
        TRITONSERVER_ERROR_INTERNAL, "Failed to process the requests.");
  }

  return nullptr;  // success
}

void
ModelInstanceState::ProcessRequests(
    TRITONBACKEND_Request** requests, const uint32_t request_count,
    std::vector<std::unique_ptr<InferRequest>>& pb_infer_requests,
    bool& restart)
{
  NVTX_RANGE(nvtx_, "ProcessRequests " + Name());
  ModelState* model_state = reinterpret_cast<ModelState*>(Model());
  std::string name = model_state->Name();

  LOG_MESSAGE(
      TRITONSERVER_LOG_VERBOSE,
      (std::string("model ") + model_state->Name() + ", instance " + Name() +
       ", executing " + std::to_string(request_count) + " requests")
          .c_str());

  uint64_t exec_start_ns = 0;
  SET_TIMESTAMP(exec_start_ns);

  // We take the responsibility of the responses.
  std::shared_ptr<std::vector<TRITONBACKEND_Response*>> responses(
      new std::vector<TRITONBACKEND_Response*>());
  responses->reserve(request_count);
  PbMetricReporter reporter(
      TritonModelInstance(), requests, request_count, responses);
  reporter.SetExecStartNs(exec_start_ns);

  for (size_t i = 0; i < request_count; i++) {
    TRITONBACKEND_Response* response;
    auto err = TRITONBACKEND_ResponseNew(&response, requests[i]);
    if (err == nullptr) {
      responses->emplace_back(response);
    } else {
      responses->emplace_back(nullptr);
      LOG_MESSAGE(TRITONSERVER_LOG_ERROR, "Fail to create response");
      TRITONSERVER_ErrorDelete(err);
    }
  }

  size_t total_batch_size = 0;
  RESPOND_ALL_AND_RETURN_IF_ERROR(
      responses, request_count,
      CheckIncomingRequests(requests, request_count, total_batch_size));

  // No request to process
  if (total_batch_size == 0) {
    return;
  }

  // Wait for all the pending BLS requests to be completed.
  ScopedDefer bls_defer([this] { WaitForBLSRequestsToFinish(); });
  AllocatedSharedMemory<char> request_batch;
  RESPOND_ALL_AND_RETURN_IF_ERROR(
      responses, request_count,
      SaveRequestsToSharedMemory(
          requests, request_count, pb_infer_requests, request_batch,
          responses));

  std::shared_ptr<IPCMessage> ipc_message =
      IPCMessage::Create(Stub()->ShmPool(), false /*inline_response*/);
  ipc_message->Command() = PYTHONSTUB_CommandType::PYTHONSTUB_ExecuteRequest;
  ipc_message->Args() = request_batch.handle_;

  uint64_t compute_start_ns = 0;
  SET_TIMESTAMP(compute_start_ns);
  reporter.SetComputeStartNs(compute_start_ns);

  // This means that the stub process has exited and Python
  // backend failed to restart the stub process.
  if (!Stub()->StubActive()) {
    const char* error_message = "The stub process has exited unexpectedly.";
    RespondErrorToAllRequests(
        error_message, responses, requests, request_count);
    return;
  }

  bi::managed_external_buffer::handle_t response_message;
  {
    NVTX_RANGE(nvtx_, "StubProcessing " + Name());
    SendMessageAndReceiveResponse(
        ipc_message->ShmHandle(), response_message, restart, responses,
        requests, request_count);
  }

  ScopedDefer execute_finalize([this, &restart] {
    // Push a dummy message to the message queue so that
    // the stub process is notified that it can release
    // the object stored in shared memory.
    NVTX_RANGE(nvtx_, "RequestExecuteFinalize " + Name());
    if (!restart)
      // Push a dummy message to signal the thread to terminate.
      Stub()->StubMessageQueue()->Push(DUMMY_MESSAGE);
  });
  if (restart) {
    return;
  }

  RESPOND_ALL_AND_RETURN_IF_EXCEPTION(
      responses, request_count,
      ipc_message = IPCMessage::LoadFromSharedMemory(
          Stub()->ShmPool(), response_message));

  // If the stub command is no longer PYTHONSTUB_InferExecRequest, it indicates
  // that inference request execution has finished and there are no more BLS
  // requests to execute. Otherwise, the Python backend will continuously
  // execute BLS requests pushed to the message queue.
  while (ipc_message->Command() ==
             PYTHONSTUB_CommandType::PYTHONSTUB_InferExecRequest ||
         ipc_message->Command() ==
             PYTHONSTUB_CommandType::PYTHONSTUB_InferStreamExecRequest) {
    std::packaged_task<void()> task([this, ipc_message] {
      ExecuteBLSRequest(
          ipc_message,
          (ipc_message->Command() ==
           PYTHONSTUB_CommandType::PYTHONSTUB_InferStreamExecRequest));
    });
    std::future<void> future =
        boost::asio::post(*thread_pool_, std::move(task));
    futures_.emplace_back(std::move(future));

    auto error = Stub()->ReceiveMessageFromStub(response_message);
    if (error != nullptr) {
      restart = true;
      RespondErrorToAllRequests(
          TRITONSERVER_ErrorMessage(error), responses, requests, request_count);
      return;
    }

    RESPOND_ALL_AND_RETURN_IF_EXCEPTION(
        responses, request_count,
        ipc_message = IPCMessage::LoadFromSharedMemory(
            Stub()->ShmPool(), response_message));
  }

  uint64_t compute_end_ns = 0;
  SET_TIMESTAMP(compute_end_ns);
  reporter.SetComputeEndNs(compute_end_ns);

  // Parsing the request response
  AllocatedSharedMemory<char> response_batch;
  RESPOND_ALL_AND_RETURN_IF_EXCEPTION(
      responses, request_count,
      response_batch = Stub()->ShmPool()->Load<char>(ipc_message->Args()));

  ResponseBatch* response_batch_shm_ptr =
      reinterpret_cast<ResponseBatch*>(response_batch.data_.get());

  // If inference fails, release all the requests and send an error response.
  // If inference fails at this stage, it usually indicates a bug in the model
  // code
  if (response_batch_shm_ptr->has_error) {
    if (response_batch_shm_ptr->is_error_set) {
      std::unique_ptr<PbString> error_message_shm;
      RESPOND_ALL_AND_RETURN_IF_EXCEPTION(
          responses, request_count,
          error_message_shm = PbString::LoadFromSharedMemory(
              Stub()->ShmPool(), response_batch_shm_ptr->error));
      RespondErrorToAllRequests(
          error_message_shm->String().c_str(), responses, requests,
          request_count);
    } else {
      const char* error_message =
          "Failed to fetch the error in response batch.";
      RespondErrorToAllRequests(
          error_message, responses, requests, request_count);
    }

    // Reset the release flags for all the requests.
    for (auto& infer_request : pb_infer_requests) {
      infer_request->SetReleaseFlags(TRITONSERVER_REQUEST_RELEASE_ALL);
    }
    return;
  }

  bi::managed_external_buffer::handle_t* response_shm_handle =
      reinterpret_cast<bi::managed_external_buffer::handle_t*>(
          response_batch.data_.get() + sizeof(ResponseBatch));

  // If the output provided by the model is in GPU, we will pass the list of
  // buffers provided by Triton to the stub process.
  bool has_gpu_output = false;
  std::vector<bool> requires_deferred_callback;

  std::vector<std::unique_ptr<InferResponse>> shm_responses;
  std::vector<std::vector<std::pair<std::unique_ptr<PbMemory>, void*>>>
      gpu_output_buffers(request_count);
  GPUBuffersHelper gpu_buffer_helper;

  for (uint32_t r = 0; r < request_count; ++r) {
    NVTX_RANGE(nvtx_, "LoadingResponse " + Name());
    TRITONBACKEND_Response* response = (*responses)[r];
    TRITONBACKEND_Request* request = requests[r];
    uint32_t requested_output_count = 0;
    requires_deferred_callback.push_back(false);

    shm_responses.emplace_back(nullptr);
    std::unique_ptr<InferResponse>& infer_response = shm_responses.back();
    try {
      if (pb_infer_requests[r]->ReleaseFlags() ==
          TRITONSERVER_REQUEST_RELEASE_RESCHEDULE) {
        // For rescheduled requests, we do not need to send a response.
        LOG_IF_ERROR(
            TRITONBACKEND_ResponseDelete((*responses)[r]),
            "failed to delete response");
        (*responses)[r] = nullptr;
        continue;
      }
      infer_response = InferResponse::LoadFromSharedMemory(
          Stub()->ShmPool(), response_shm_handle[r],
          false /* open_cuda_handle */);
      if (infer_response->HasError()) {
        TRITONSERVER_Error* err = TRITONSERVER_ErrorNew(
            infer_response->Error()->Code(),
            infer_response->Error()->Message().c_str());

        LOG_IF_ERROR(
            TRITONBACKEND_ResponseSend(
                (*responses)[r], TRITONSERVER_RESPONSE_COMPLETE_FINAL, err),
            "failed sending response");
        TRITONSERVER_ErrorDelete(err);
        (*responses)[r] = nullptr;

        // Reset the release flags for the request.
        pb_infer_requests[r]->SetReleaseFlags(TRITONSERVER_REQUEST_RELEASE_ALL);

        // If has_error is true, we do not look at the response tensors.
        continue;
      }
    }
    catch (const PythonBackendException& pb_exception) {
      TRITONSERVER_Error* err = TRITONSERVER_ErrorNew(
          TRITONSERVER_ERROR_INTERNAL, pb_exception.what());
      LOG_IF_ERROR(
          TRITONBACKEND_ResponseSend(
              (*responses)[r], TRITONSERVER_RESPONSE_COMPLETE_FINAL, err),
          "failed sending response");
      TRITONSERVER_ErrorDelete(err);
      (*responses)[r] = nullptr;

      // Reset the release flags for the request.
      pb_infer_requests[r]->SetReleaseFlags(TRITONSERVER_REQUEST_RELEASE_ALL);

      continue;
    }

    GUARDED_RESPOND_IF_ERROR(
        responses, r,
        TRITONBACKEND_RequestOutputCount(request, &requested_output_count));

    std::set<std::string> requested_output_names;
    for (size_t j = 0; j < requested_output_count; ++j) {
      const char* output_name;
      GUARDED_RESPOND_IF_ERROR(
          responses, r,
          TRITONBACKEND_RequestOutputName(request, j, &output_name));
      requested_output_names.insert(output_name);
    }

    bool require_deferred_callback = false;

#ifdef TRITON_ENABLE_GPU
    for (auto& output_tensor : infer_response->OutputTensors()) {
      if (output_tensor->MemoryType() == TRITONSERVER_MEMORY_GPU) {
        // Attempt to use the cuda shared memory pool for GPU tensor.
        ShareCUDAMemoryPool(output_tensor->MemoryTypeId());
      }
    }
#endif  // TRITON_ENABLE_GPU

    gpu_output_buffers[r] =
        std::vector<std::pair<std::unique_ptr<PbMemory>, void*>>{};
    infer_response->Send(
        response, CudaStream(), require_deferred_callback,
        TRITONSERVER_RESPONSE_COMPLETE_FINAL, Stub()->ShmPool(),
        gpu_buffer_helper, gpu_output_buffers[r], requested_output_names);

    requires_deferred_callback[r] = require_deferred_callback;

    if (requires_deferred_callback[r]) {
      has_gpu_output = true;
    }
  }

  // Finalize the execute.
  execute_finalize.Complete();

  // If the output tensor is in GPU, there will be a second round trip
  // required for filling the GPU buffers provided by the main process.
  if (has_gpu_output) {
    ipc_message->Command() = PYTHONSTUB_CommandType::PYTHONSTUB_LoadGPUBuffers;
    gpu_buffer_helper.Complete(Stub()->ShmPool());
    ipc_message->Args() = gpu_buffer_helper.ShmHandle();
    SendMessageAndReceiveResponse(
        ipc_message->ShmHandle(), response_message, restart, responses,
        requests, 0);

    bool cuda_copy = false;

    uint32_t response_index = 0;
    for (auto& gpu_output_buffer : gpu_output_buffers) {
      for (auto& buffer_memory_pair : gpu_output_buffer) {
        auto& pb_memory = buffer_memory_pair.first;
        void* pointer = buffer_memory_pair.second;
        bool cuda_used = false;

        if (pb_memory->MemoryType() == TRITONSERVER_MEMORY_CPU) {
          GUARDED_RESPOND_IF_ERROR(
              responses, response_index,
              CopyBuffer(
                  "Failed to copy the output tensor to buffer.",
                  TRITONSERVER_MEMORY_CPU, 0, TRITONSERVER_MEMORY_CPU, 0,
                  pb_memory->ByteSize(), pb_memory->DataPtr(), pointer,
                  CudaStream(), &cuda_used));
          cuda_copy |= cuda_used;
        } else if (
            (pb_memory->MemoryType() == TRITONSERVER_MEMORY_GPU) &&
            pb_memory->UseCUDASharedPool() &&
            (pb_memory->DataPtr() != pointer)) {
          // If the data pointer from pb_memory is not the same as the pointer,
          // it means that the Triton-provided buffer is not used during tensor
          // transfer. Instead, an intermediate buffer that uses CUDA shared
          // memory pool is used. In this case, we need to copy the data
          // from the intermediate buffer back to the Triton-provided buffer.
          GUARDED_RESPOND_IF_ERROR(
              responses, response_index,
              CopyBuffer(
                  "Failed to copy the output tensor to buffer.",
                  TRITONSERVER_MEMORY_GPU, pb_memory->MemoryTypeId(),
                  TRITONSERVER_MEMORY_GPU, pb_memory->MemoryTypeId(),
                  pb_memory->ByteSize(), pb_memory->DataPtr(), pointer,
                  CudaStream(), &cuda_used));
          cuda_copy |= cuda_used;
        }
      }
      response_index++;
#ifdef TRITON_ENABLE_GPU
      if (cuda_copy) {
        cudaStreamSynchronize(stream_);
      }
#endif  // TRITON_ENABLE_GPU
    }
  }

  bls_defer.Complete();
  for (uint32_t r = 0; r < request_count; ++r) {
    if (requires_deferred_callback[r]) {
      shm_responses[r]->DeferredSendCallback();
    }
  }

  uint64_t exec_end_ns = 0;
  SET_TIMESTAMP(exec_end_ns);
  reporter.SetExecEndNs(exec_end_ns);
  reporter.SetBatchStatistics(total_batch_size);

  return;
}

void
ModelInstanceState::PrepareResponseBatch(
    ResponseBatch** response_batch,
    AllocatedSharedMemory<char>& response_batch_shm,
    std::unique_ptr<IPCMessage>* ipc_message,
    bi::managed_external_buffer::handle_t** response_handle)
{
  response_batch_shm = Stub()->ShmPool()->Construct<char>(
      sizeof(ResponseBatch) + sizeof(bi::managed_external_buffer::handle_t));
  *response_batch =
      reinterpret_cast<ResponseBatch*>(response_batch_shm.data_.get());
  (*ipc_message)->Args() = response_batch_shm.handle_;

  *response_handle = reinterpret_cast<bi::managed_external_buffer::handle_t*>(
      response_batch_shm.data_.get() + sizeof(ResponseBatch));

  (*response_batch)->batch_size = 1;
  (*response_batch)->has_error = false;
  (*response_batch)->is_error_set = false;
  (*response_batch)->cleanup = false;
  (*response_batch)->response_size = 1;
}

void
ModelInstanceState::PrepareResponseHandle(
    std::unique_ptr<InferResponse>* infer_response,
    bi::managed_external_buffer::handle_t* response_handle)
{
#ifdef TRITON_ENABLE_GPU
  for (auto& output_tensor : (*infer_response)->OutputTensors()) {
    if (!output_tensor->IsCPU()) {
      // Attempt to use the cuda shared memory pool for GPU tensor.
      ShareCUDAMemoryPool(output_tensor->MemoryTypeId());
      // It's possible that the CUDA memory pool offset isn't set correctly,
      // even if the BLS output is using CUDA memory. This can occur when the
      // CUDA memory pool hasn't been shared with the stub process at the time
      // the BLS output is allocated during the ResponseAlloc callback. In such
      // cases, we need to adjust the CUDA pool offset accordingly.
      if (!output_tensor->Memory()->UseCUDASharedPool()) {
        output_tensor->Memory()->UpdateCUDAOffset(
            Stub()->ShmPool()->GetCUDAMemoryPoolManager());
      }
    }
  }
#endif  // TRITON_ENABLE_GPU

  (*infer_response)->SaveToSharedMemory(Stub()->ShmPool());

  for (auto& output_tensor : (*infer_response)->OutputTensors()) {
    if (!output_tensor->IsCPU()) {
#ifdef TRITON_ENABLE_GPU
      std::unique_ptr<MemoryRecord> memory_record;
      // Need to transfer the ownership of the BackendMemory to the
      // MemoryManager so that the lifetime of the BackendMemory is managed.
      memory_record = std::make_unique<BackendMemoryRecord>(
          output_tensor->Memory()->GetBackendMemory());
      uint64_t memory_release_id =
          Stub()->GetMemoryManager()->AddRecord(std::move(memory_record));
      output_tensor->Memory()->SetMemoryReleaseId(memory_release_id);
#endif
    }
  }

  *response_handle = (*infer_response)->ShmHandle();
}

void
ModelInstanceState::SendBLSDecoupledResponse(
    std::unique_ptr<InferResponse> infer_response)
{
  bool is_response_batch_set = false;
  ResponseBatch* response_batch = nullptr;
  std::unique_ptr<PbString> pb_error_message;
  std::unique_ptr<IPCMessage> ipc_message;
  AllocatedSharedMemory<char> response_batch_shm;
  bi::managed_external_buffer::handle_t* response_handle = nullptr;

  try {
    ipc_message =
        IPCMessage::Create(Stub()->ShmPool(), true /* inline_response */);
    ipc_message->Args() = response_batch_shm.handle_;
    ipc_message->Command() = PYTHONSTUB_InferStreamExecResponse;
    PrepareResponseBatch(
        &response_batch, response_batch_shm, &ipc_message, &response_handle);
    is_response_batch_set = true;
    response_batch->waiting_on_stub = false;
    PrepareResponseHandle(&infer_response, response_handle);
  }
  catch (const PythonBackendException& pb_exception) {
    if (is_response_batch_set) {
      response_batch->has_error = true;
      LOG_IF_EXCEPTION(
          pb_error_message =
              PbString::Create(Stub()->ShmPool(), pb_exception.what()));

      if (pb_error_message != nullptr) {
        response_batch->is_error_set = true;
        response_batch->error = pb_error_message->ShmHandle();
      }
    } else {
      LOG_MESSAGE(TRITONSERVER_LOG_ERROR, pb_exception.what());
    }
  }

  {
    bi::scoped_lock<bi::interprocess_mutex> lock{
        *(ipc_message->ResponseMutex())};
    Stub()->ParentToStubMessageQueue()->Push(ipc_message->ShmHandle());
    while (!response_batch->waiting_on_stub) {
      ipc_message->ResponseCondition()->wait(lock);
    }
  }
}

void
ModelInstanceState::ShareCUDAMemoryPool(const int32_t device_id)
{
#ifdef TRITON_ENABLE_GPU
  try {
    Stub()->ShareCUDAMemoryPool(Model()->TritonMemoryManager(), device_id);
  }
  catch (const PythonBackendException& ex) {
    LOG_MESSAGE(
        TRITONSERVER_LOG_WARN,
        (std::string("Failed to share CUDA memory pool with stub process: ") +
         ex.what() + ". Will use CUDA IPC.")
            .c_str());
  }
#endif  // TRITON_ENABLE_GPU
}

ModelInstanceState::~ModelInstanceState()
{
  ModelState* model_state = reinterpret_cast<ModelState*>(Model());
  Stub()->UpdateHealth();
  if (Stub()->IsHealthy()) {
    if (model_state->IsDecoupled()) {
      // Wait for all the pending tasks to finish.
      thread_pool_->wait();
      // Push a dummy message to signal the thread to terminate.
      Stub()->ParentMessageQueue()->Push(DUMMY_MESSAGE);
      decoupled_monitor_.join();
    } else {
      thread_pool_->wait();
    }
  }
  // Terminate stub first to allow any last messages to be received by the back
  // end before deallocating the queue memory
  Stub()->TerminateStub();
  TerminateMonitor();
  Stub()->ClearQueues();
  received_message_.reset();
  Stub().reset();
}

TRITONSERVER_Error*
ModelState::Create(TRITONBACKEND_Model* triton_model, ModelState** state)
{
  try {
    *state = new ModelState(triton_model);
  }
  catch (const BackendModelException& ex) {
    RETURN_ERROR_IF_TRUE(
        ex.err_ == nullptr, TRITONSERVER_ERROR_INTERNAL,
        std::string("unexpected nullptr in BackendModelException"));
    RETURN_IF_ERROR(ex.err_);
  }

  // Auto-complete the configuration if requested...
  bool auto_complete_config = false;
  RETURN_IF_ERROR(TRITONBACKEND_ModelAutoCompleteConfig(
      triton_model, &auto_complete_config));
  if (auto_complete_config) {
    RETURN_IF_ERROR((*state)->LaunchAutoCompleteStubProcess());
    (*state)->ModelConfig() = std::move((*state)->Stub()->AutoCompleteConfig());
    RETURN_IF_ERROR((*state)->SetModelConfig());

    (*state)->Stub()->UpdateHealth();
    (*state)->Stub()->TerminateStub();
    (*state)->Stub()->ClearQueues();
    (*state)->Stub().reset();
  }

  RETURN_IF_ERROR((*state)->ValidateModelConfig());

  return nullptr;  // success
}

ModelState::ModelState(TRITONBACKEND_Model* triton_model)
    : BackendModel(triton_model, true /* allow_optional */)
{
  TRITONBACKEND_Backend* backend;
  THROW_IF_BACKEND_MODEL_ERROR(
      TRITONBACKEND_ModelBackend(triton_model, &backend));

  const char* path = nullptr;
  TRITONBACKEND_ArtifactType artifact_type;
  THROW_IF_BACKEND_MODEL_ERROR(
      TRITONBACKEND_ModelRepository(triton_model, &artifact_type, &path));
  python_execution_env_ = "";
  force_cpu_only_input_tensors_ = true;
  decoupled_ = false;

  void* bstate;
  THROW_IF_BACKEND_MODEL_ERROR(TRITONBACKEND_BackendState(backend, &bstate));
  backend_state_ = reinterpret_cast<BackendState*>(bstate);

  runtime_modeldir_ = backend_state_->runtime_modeldir;
  triton::common::TritonJson::Value params;
  common::TritonJson::Value model_config;
  if (model_config_.Find("parameters", &params)) {
    // Skip the EXECUTION_ENV_PATH variable if it doesn't exist.
    TRITONSERVER_Error* error =
        GetParameterValue(params, "EXECUTION_ENV_PATH", &python_execution_env_);
    if (error == nullptr) {
      std::string relative_path_keyword = "$$TRITON_MODEL_DIRECTORY";
      size_t relative_path_loc =
          python_execution_env_.find(relative_path_keyword);
      if (relative_path_loc != std::string::npos) {
        python_execution_env_.replace(
            relative_path_loc, relative_path_loc + relative_path_keyword.size(),
            path);
      }
      LOG_MESSAGE(
          TRITONSERVER_LOG_INFO,
          (std::string("Using Python execution env ") + python_execution_env_)
              .c_str());
    } else {
      // Delete the error
      TRITONSERVER_ErrorDelete(error);
    }

    triton::common::TritonJson::Value model_transaction_policy;
    if (model_config_.Find(
            "model_transaction_policy", &model_transaction_policy)) {
      triton::common::TritonJson::Value decoupled;
      if (model_transaction_policy.Find("decoupled", &decoupled)) {
        auto error = decoupled.AsBool(&decoupled_);
        if (error != nullptr) {
          throw BackendModelException(error);
        }
      }
    }

    // Skip the FORCE_CPU_ONLY_INPUT_TENSORS variable if it doesn't exits.
    std::string force_cpu_only_input_tensor;
    error = nullptr;
    error = GetParameterValue(
        params, "FORCE_CPU_ONLY_INPUT_TENSORS", &force_cpu_only_input_tensor);
    if (error == nullptr) {
      if (force_cpu_only_input_tensor == "yes") {
        force_cpu_only_input_tensors_ = true;
        LOG_MESSAGE(
            TRITONSERVER_LOG_INFO,
            (std::string("Forcing CPU only input tensors.")).c_str());
      } else if (force_cpu_only_input_tensor == "no") {
        force_cpu_only_input_tensors_ = false;
        LOG_MESSAGE(
            TRITONSERVER_LOG_INFO,
            (std::string("Input tensors can be both in CPU and GPU. "
                         "FORCE_CPU_ONLY_INPUT_TENSORS is off."))
                .c_str());
      } else {
        throw BackendModelException(TRITONSERVER_ErrorNew(
            TRITONSERVER_ERROR_UNSUPPORTED,
            (std::string("Incorrect value for FORCE_CPU_ONLY_INPUT_TENSORS: ") +
             force_cpu_only_input_tensor + "'")
                .c_str()));
      }
    } else {
      // Delete the error
      TRITONSERVER_ErrorDelete(error);
    }
  }

  if (artifact_type != TRITONBACKEND_ARTIFACT_FILESYSTEM) {
    throw BackendModelException(TRITONSERVER_ErrorNew(
        TRITONSERVER_ERROR_UNSUPPORTED,
        (std::string("unsupported artifact type for model '") + Name() + "'")
            .c_str()));
  }
}

TRITONSERVER_Error*
ModelState::LaunchAutoCompleteStubProcess()
{
  Stub() = std::make_unique<StubLauncher>("AUTOCOMPLETE_STUB");
  RETURN_IF_ERROR(Stub()->Initialize(this));
  try {
    RETURN_IF_ERROR(Stub()->Setup());
    RETURN_IF_ERROR(Stub()->Launch());
  }
  catch (const BackendModelException& ex) {
    Stub()->UpdateHealth();
    Stub()->TerminateStub();
    Stub()->ClearQueues();
    Stub().reset();
    RETURN_ERROR_IF_TRUE(
        ex.err_ == nullptr, TRITONSERVER_ERROR_INTERNAL,
        std::string("unexpected nullptr in BackendModelException"));
    RETURN_IF_ERROR(ex.err_);
  }

  return nullptr;
}

TRITONSERVER_Error*
ModelState::ValidateModelConfig()
{
  // We have the json DOM for the model configuration...
  triton::common::TritonJson::WriteBuffer buffer;
  RETURN_IF_ERROR(ModelConfig().PrettyWrite(&buffer));
  LOG_MESSAGE(
      TRITONSERVER_LOG_VERBOSE,
      (std::string("model configuration:\n") + buffer.Contents()).c_str());

  return nullptr;
}

TRITONSERVER_Error*
ModelState::SetModelConfig()
{
  BackendModel::SetModelConfig();
  // `Update model_transaction_policy` if setting was set
  // with `set_model_transaction_policy`
  triton::common::TritonJson::Value model_transaction_policy;
  bool is_decoupled = false;
  if (ModelConfig().Find(
          "model_transaction_policy", &model_transaction_policy)) {
    triton::common::TritonJson::Value decoupled;
    if (model_transaction_policy.Find("decoupled", &decoupled)) {
      auto error = decoupled.AsBool(&is_decoupled);
      if (error != nullptr) {
        throw BackendModelException(error);
      }
      SetDecoupled(is_decoupled);
    }
  }

  return nullptr;
}


extern "C" {

TRITONBACKEND_ISPEC TRITONSERVER_Error*
TRITONBACKEND_Initialize(TRITONBACKEND_Backend* backend)
{
  const char* cname;
  RETURN_IF_ERROR(TRITONBACKEND_BackendName(backend, &cname));
  std::string name(cname);

  // Check backend version to ensure compatibility
  uint32_t api_version_major, api_version_minor;
  RETURN_IF_ERROR(
      TRITONBACKEND_ApiVersion(&api_version_major, &api_version_minor));
  LOG_MESSAGE(
      TRITONSERVER_LOG_VERBOSE,
      (std::string("'") + name + "' TRITONBACKEND API version: " +
       std::to_string(TRITONBACKEND_API_VERSION_MAJOR) + "." +
       std::to_string(TRITONBACKEND_API_VERSION_MINOR))
          .c_str());

  if ((api_version_major != TRITONBACKEND_API_VERSION_MAJOR) ||
      (api_version_minor < TRITONBACKEND_API_VERSION_MINOR)) {
    return TRITONSERVER_ErrorNew(
        TRITONSERVER_ERROR_UNSUPPORTED,
        "Triton backend API version does not support this backend");
  }

  TRITONSERVER_Message* backend_config_message;
  RETURN_IF_ERROR(
      TRITONBACKEND_BackendConfig(backend, &backend_config_message));

  const char* buffer;
  size_t byte_size;
  RETURN_IF_ERROR(TRITONSERVER_MessageSerializeToJson(
      backend_config_message, &buffer, &byte_size));
  LOG_MESSAGE(
      TRITONSERVER_LOG_VERBOSE,
      (std::string("backend configuration:\n") + buffer).c_str());

  triton::common::TritonJson::Value backend_config;
  if (byte_size != 0) {
    RETURN_IF_ERROR(backend_config.Parse(buffer, byte_size));
  }

  std::unique_ptr<BackendState> backend_state(new BackendState());
  triton::common::TritonJson::Value cmdline;
  backend_state->shm_default_byte_size = 1 * 1024 * 1024;  // 1 MB
  backend_state->shm_growth_byte_size = 1 * 1024 * 1024;   // 1 MB
  backend_state->stub_timeout_seconds = 30;
  backend_state->shm_message_queue_size = 1000;
  backend_state->number_of_instance_inits = 0;
  backend_state->thread_pool_size = 32;
  // Initialize shared memory region prefix to include backend's name
  // to avoid collision between python backend and python-based backends.
  backend_state->shared_memory_region_prefix =
      "triton_" + name + "_backend_shm_region_";
  std::string default_backend_dir_string;

  if (backend_config.Find("cmdline", &cmdline)) {
    triton::common::TritonJson::Value shm_growth_size;
    std::string shm_growth_byte_size;
    if (cmdline.Find("shm-growth-byte-size", &shm_growth_size)) {
      RETURN_IF_ERROR(shm_growth_size.AsString(&shm_growth_byte_size));
      try {
        backend_state->shm_growth_byte_size = std::stol(shm_growth_byte_size);
        if (backend_state->shm_growth_byte_size <= 0) {
          return TRITONSERVER_ErrorNew(
              TRITONSERVER_ERROR_INVALID_ARG,
              (std::string("shm-growth-byte-size") +
               " can't be smaller than or equal to zero.")
                  .c_str());
        }
      }
      catch (const std::invalid_argument& ia) {
        return TRITONSERVER_ErrorNew(TRITONSERVER_ERROR_INVALID_ARG, ia.what());
      }
    }

    triton::common::TritonJson::Value shm_default_size;
    std::string shm_default_byte_size;
    if (cmdline.Find("shm-default-byte-size", &shm_default_size)) {
      RETURN_IF_ERROR(shm_default_size.AsString(&shm_default_byte_size));
      try {
        backend_state->shm_default_byte_size = std::stol(shm_default_byte_size);
        // Shared memory default byte size can't be less than 1 MB.
        if (backend_state->shm_default_byte_size < 1 * 1024 * 1024) {
          return TRITONSERVER_ErrorNew(
              TRITONSERVER_ERROR_INVALID_ARG,
              (std::string("shm-default-byte-size") +
               " can't be smaller than 4 MiBs")
                  .c_str());
        }
      }
      catch (const std::invalid_argument& ia) {
        return TRITONSERVER_ErrorNew(TRITONSERVER_ERROR_INVALID_ARG, ia.what());
      }
    }

    triton::common::TritonJson::Value thread_pool_size;
    std::string thread_pool_count;
    if (cmdline.Find("thread-pool-size", &thread_pool_size)) {
      RETURN_IF_ERROR(thread_pool_size.AsString(&thread_pool_count));
      try {
        backend_state->thread_pool_size = std::stol(thread_pool_count);
        // Shared memory default byte size can't be less than 4 MBs.
        if (backend_state->thread_pool_size < 1) {
          return TRITONSERVER_ErrorNew(
              TRITONSERVER_ERROR_INVALID_ARG,
              (std::string("thread-pool-size") + " can't be less than 1.")
                  .c_str());
        }
      }
      catch (const std::invalid_argument& ia) {
        return TRITONSERVER_ErrorNew(TRITONSERVER_ERROR_INVALID_ARG, ia.what());
      }
    }

    triton::common::TritonJson::Value shm_region_prefix;
    std::string shm_region_prefix_str;
    if (cmdline.Find("shm-region-prefix-name", &shm_region_prefix)) {
      RETURN_IF_ERROR(shm_region_prefix.AsString(&shm_region_prefix_str));
      // Shared memory default byte size can't be less than 4 MBs.
      if (shm_region_prefix_str.size() == 0) {
        return TRITONSERVER_ErrorNew(
            TRITONSERVER_ERROR_INVALID_ARG,
            (std::string("shm-region-prefix-name") +
             " must at least contain one character.")
                .c_str());
      }
      backend_state->shared_memory_region_prefix = shm_region_prefix_str;
    }

    triton::common::TritonJson::Value shm_message_queue_size;
    std::string shm_message_queue_size_str;
    if (cmdline.Find("shm_message_queue_size", &shm_message_queue_size)) {
      RETURN_IF_ERROR(
          shm_message_queue_size.AsString(&shm_message_queue_size_str));
      try {
        backend_state->shm_message_queue_size =
            std::stol(shm_message_queue_size_str);
      }
      catch (const std::invalid_argument& ia) {
        return TRITONSERVER_ErrorNew(TRITONSERVER_ERROR_INVALID_ARG, ia.what());
      }
    }

    triton::common::TritonJson::Value stub_timeout_seconds;
    std::string stub_timeout_string_seconds;
    if (cmdline.Find("stub-timeout-seconds", &stub_timeout_seconds)) {
      RETURN_IF_ERROR(
          stub_timeout_seconds.AsString(&stub_timeout_string_seconds));
      try {
        backend_state->stub_timeout_seconds =
            std::stol(stub_timeout_string_seconds);
        if (backend_state->stub_timeout_seconds <= 0) {
          return TRITONSERVER_ErrorNew(
              TRITONSERVER_ERROR_INVALID_ARG,
              (std::string("stub-timeout-seconds") +
               " can't be smaller than or equal to zero.")
                  .c_str());
        }
      }
      catch (const std::invalid_argument& ia) {
        return TRITONSERVER_ErrorNew(TRITONSERVER_ERROR_INVALID_ARG, ia.what());
      }
    }

    triton::common::TritonJson::Value default_backend_dir;
    if (cmdline.Find("backend-directory", &default_backend_dir)) {
      RETURN_IF_ERROR(
          default_backend_dir.AsString(&default_backend_dir_string));
    }
  }

  LOG_MESSAGE(
      TRITONSERVER_LOG_VERBOSE,
      (std::string("Shared memory configuration is shm-default-byte-size=") +
       std::to_string(backend_state->shm_default_byte_size) +
       ",shm-growth-byte-size=" +
       std::to_string(backend_state->shm_growth_byte_size) +
       ",stub-timeout-seconds=" +
       std::to_string(backend_state->stub_timeout_seconds))
          .c_str());

  // Use BackendArtifacts to determine the location of Python files
  const char* clocation;
  TRITONBACKEND_ArtifactType artifact_type;
  RETURN_IF_ERROR(
      TRITONBACKEND_BackendArtifacts(backend, &artifact_type, &clocation));

  const char os_slash = std::filesystem::path::preferred_separator;
  std::string location(clocation);
#ifdef _WIN32
  const std::string stub_executable_name = "triton_python_backend_stub.exe";
  SanitizePath(location);
  SanitizePath(default_backend_dir_string);
#else
  const std::string stub_executable_name = "triton_python_backend_stub";
#endif
  // Check if `triton_python_backend_stub` and `triton_python_backend_utils.py`
  // are located under `location`.
  std::string default_python_backend_dir =
      default_backend_dir_string + os_slash + "python";
  std::string backend_stub_path = location + os_slash + stub_executable_name;
  std::string backend_utils =
      location + os_slash + "triton_python_backend_utils.py";
  // Both, stub and utils should be in the same location
  if (FileExists(backend_stub_path) && FileExists(backend_utils)) {
    backend_state->python_lib = location;
    // If `location` is default location of a python backend,
    // then we are using default python backend.
    if (default_python_backend_dir == location) {
      backend_state->runtime_modeldir = "";
    } else {
      // If `location` is not default location of a python backend,
      // then we are using a python backend based backend and model.py stored
      // in the received location.
      backend_state->runtime_modeldir = location;
    }
  } else {
    // If stub and utils are not found in received `location`,
    // then we are using a python backend based backend and stub and utils are
    // stored in the default python backend location.
    if (!default_backend_dir_string.empty()) {
      std::string backend_stub_path = default_backend_dir_string + os_slash +
                                      "python" + os_slash +
                                      stub_executable_name;
      if (!FileExists(backend_stub_path)) {
        return TRITONSERVER_ErrorNew(
            TRITONSERVER_ERROR_NOT_FOUND,
            (stub_executable_name + " is not found. Searched paths: " +
             default_backend_dir_string + os_slash + "python and " + location)
                .c_str());
      }
    }
    backend_state->runtime_modeldir = location;
    backend_state->python_lib =
        default_backend_dir_string + os_slash + "python";
  }
// FIXME [DLIS-5969]: Enable for Windows when custom execution environments
// are supported.
#ifndef _WIN32
  backend_state->env_manager = std::make_unique<EnvironmentManager>();
#endif

  RETURN_IF_ERROR(TRITONBACKEND_BackendSetState(
      backend, reinterpret_cast<void*>(backend_state.get())));

  backend_state.release();
  return nullptr;
}

TRITONBACKEND_ISPEC TRITONSERVER_Error*
TRITONBACKEND_Finalize(TRITONBACKEND_Backend* backend)
{
  LOG_MESSAGE(TRITONSERVER_LOG_VERBOSE, "TRITONBACKEND_Finalize: Start");
  void* vstate;
  RETURN_IF_ERROR(TRITONBACKEND_BackendState(backend, &vstate));
  auto backend_state = reinterpret_cast<BackendState*>(vstate);
  delete backend_state;
  LOG_MESSAGE(TRITONSERVER_LOG_VERBOSE, "TRITONBACKEND_Finalize: End");
  return nullptr;  // success
}

TRITONBACKEND_ISPEC TRITONSERVER_Error*
TRITONBACKEND_ModelInitialize(TRITONBACKEND_Model* model)
{
  const char* cname;
  RETURN_IF_ERROR(TRITONBACKEND_ModelName(model, &cname));
  std::string name(cname);

  uint64_t version;
  RETURN_IF_ERROR(TRITONBACKEND_ModelVersion(model, &version));

  TRITONSERVER_LogMessage(
      TRITONSERVER_LOG_VERBOSE, __FILE__, __LINE__,
      (std::string("TRITONBACKEND_ModelInitialize: ") + name + " (version " +
       std::to_string(version) + ")")
          .c_str());

  TRITONBACKEND_Backend* backend;
  RETURN_IF_ERROR(TRITONBACKEND_ModelBackend(model, &backend));

  ModelState* model_state;
  RETURN_IF_ERROR(ModelState::Create(model, &model_state));
  RETURN_IF_ERROR(
      TRITONBACKEND_ModelSetState(model, reinterpret_cast<void*>(model_state)));

  return nullptr;
}

TRITONBACKEND_ISPEC TRITONSERVER_Error*
TRITONBACKEND_ModelFinalize(TRITONBACKEND_Model* model)
{
  void* vstate;
  RETURN_IF_ERROR(TRITONBACKEND_ModelState(model, &vstate));
  ModelState* model_state = reinterpret_cast<ModelState*>(vstate);

  LOG_MESSAGE(
      TRITONSERVER_LOG_VERBOSE,
      "TRITONBACKEND_ModelFinalize: delete model state");

  delete model_state;

  return nullptr;
}

TRITONBACKEND_ISPEC TRITONSERVER_Error*
TRITONBACKEND_ModelInstanceInitialize(TRITONBACKEND_ModelInstance* instance)
{
  const char* cname;
  RETURN_IF_ERROR(TRITONBACKEND_ModelInstanceName(instance, &cname));
  std::string name(cname);

  int32_t device_id;
  RETURN_IF_ERROR(TRITONBACKEND_ModelInstanceDeviceId(instance, &device_id));
  TRITONSERVER_InstanceGroupKind kind;
  RETURN_IF_ERROR(TRITONBACKEND_ModelInstanceKind(instance, &kind));

  LOG_MESSAGE(
      TRITONSERVER_LOG_INFO,
      (std::string("TRITONBACKEND_ModelInstanceInitialize: ") + name + " (" +
       TRITONSERVER_InstanceGroupKindString(kind) + " device " +
       std::to_string(device_id) + ")")
          .c_str());

  TRITONBACKEND_Model* model;
  RETURN_IF_ERROR(TRITONBACKEND_ModelInstanceModel(instance, &model));

  void* vmodelstate;
  RETURN_IF_ERROR(TRITONBACKEND_ModelState(model, &vmodelstate));
  ModelState* model_state = reinterpret_cast<ModelState*>(vmodelstate);

  ModelInstanceState* instance_state;
  RETURN_IF_ERROR(
      ModelInstanceState::Create(model_state, instance, &instance_state));
  RETURN_IF_ERROR(TRITONBACKEND_ModelInstanceSetState(
      instance, reinterpret_cast<void*>(instance_state)));

  RETURN_IF_ERROR(instance_state->LaunchStubProcess());
  LOG_MESSAGE(
      TRITONSERVER_LOG_VERBOSE,
      (std::string("TRITONBACKEND_ModelInstanceInitialize: instance "
                   "initialization successful ") +
       name + " (device " + std::to_string(device_id) + ")")
          .c_str());

  return nullptr;
}

TRITONBACKEND_ISPEC TRITONSERVER_Error*
TRITONBACKEND_ModelInstanceExecute(
    TRITONBACKEND_ModelInstance* instance, TRITONBACKEND_Request** requests,
    const uint32_t request_count)
{
  ModelInstanceState* instance_state;
  RETURN_IF_ERROR(TRITONBACKEND_ModelInstanceState(
      instance, reinterpret_cast<void**>(&instance_state)));

  TRITONSERVER_Error* error = nullptr;

  // If restart is equal to true, it indicates that the stub process is
  // unhealthy and needs a restart.
  bool restart = false;
  ModelState* model_state =
      reinterpret_cast<ModelState*>(instance_state->Model());
  std::vector<std::unique_ptr<InferRequest>> infer_requests;
  if (!model_state->IsDecoupled()) {
    instance_state->ProcessRequests(
        requests, request_count, infer_requests, restart);

    if (restart) {
      LOG_MESSAGE(
          TRITONSERVER_LOG_ERROR,
          "Stub process is unhealthy and it will be restarted.");
      instance_state->TerminateMonitor();
      instance_state->Stub()->KillStubProcess();
      TRITONSERVER_Error* err = instance_state->Stub()->Setup();
      if (err == nullptr) {
        instance_state->StartMonitor();
      }
      LOG_IF_ERROR(err, "Failed to restart the stub process.");
      err = instance_state->Stub()->Launch();
      LOG_IF_ERROR(
          err,
          "Failed to restart the stub process: failed to launch "
          "the stub process.");
      // Reset the release flags for all the requests.
      for (auto& infer_request : infer_requests) {
        infer_request->SetReleaseFlags(TRITONSERVER_REQUEST_RELEASE_ALL);
      }
    }
  } else {
    uint64_t exec_start_ns = 0;
    SET_TIMESTAMP(exec_start_ns);

    PbMetricReporter reporter(
        instance_state->TritonModelInstance(), requests, request_count,
        nullptr);
    reporter.SetExecStartNs(exec_start_ns);

    error = instance_state->ProcessRequestsDecoupled(
        requests, request_count, infer_requests, reporter);

    uint64_t exec_end_ns = 0;
    SET_TIMESTAMP(exec_end_ns);
    reporter.SetExecEndNs(exec_end_ns);

    if (error != nullptr) {
      reporter.SetSuccessStatus(false);
      for (uint32_t r = 0; r < request_count; ++r) {
        TRITONBACKEND_Request* request = requests[r];
        if (!instance_state->ExistsInClosedRequests(
                reinterpret_cast<intptr_t>(request))) {
          TRITONBACKEND_Response* response = nullptr;
          LOG_IF_ERROR(
              TRITONBACKEND_ResponseNew(&response, request),
              "Failed to create a new response.");

          if (response != nullptr) {
            LOG_IF_ERROR(
                TRITONBACKEND_ResponseSend(
                    response, TRITONSERVER_RESPONSE_COMPLETE_FINAL, error),
                "Failed to send the error response.");
          }
        }
      }

      for (auto& infer_request : infer_requests) {
        // Reset the release flags for all the requests.
        infer_request->SetReleaseFlags(TRITONSERVER_REQUEST_RELEASE_ALL);
      }
    }
  }

  // The InferRequest object might not be created if an error occurs. Explicitly
  // update the release flags here based on the number of InferRequest objects.
  std::vector<uint32_t> request_release_flags(
      request_count, TRITONSERVER_REQUEST_RELEASE_ALL);
  for (size_t i = 0; i < infer_requests.size(); ++i) {
    request_release_flags[i] = infer_requests[i]->ReleaseFlags();
  }

  for (uint32_t r = 0; r < request_count; ++r) {
    TRITONBACKEND_Request* request = requests[r];
    try {
      THROW_IF_TRITON_ERROR(
          TRITONBACKEND_RequestRelease(request, request_release_flags[r]));
    }
    catch (const PythonBackendException& pb_exception) {
      LOG_MESSAGE(
          TRITONSERVER_LOG_ERROR,
          (std::string("Failed to release request: ") + pb_exception.what())
              .c_str());
      if (request_release_flags[r] == TRITONSERVER_REQUEST_RELEASE_RESCHEDULE) {
        // If error occurs during request rescheduling, release the request with
        // `TRITONSERVER_REQUEST_RELEASE_ALL` flag.
        LOG_IF_ERROR(
            TRITONBACKEND_RequestRelease(
                request, TRITONSERVER_REQUEST_RELEASE_ALL),
            "Failed to release request.");
      }
    }
  }

  LOG_MESSAGE(
      TRITONSERVER_LOG_VERBOSE,
      (std::string("TRITONBACKEND_ModelInstanceExecute: model instance name ") +
       instance_state->Name() + " released " + std::to_string(request_count) +
       " requests")
          .c_str());

  return nullptr;
}

TRITONBACKEND_ISPEC TRITONSERVER_Error*
TRITONBACKEND_ModelInstanceFinalize(TRITONBACKEND_ModelInstance* instance)
{
  void* vstate;
  RETURN_IF_ERROR(TRITONBACKEND_ModelInstanceState(instance, &vstate));
  ModelInstanceState* instance_state =
      reinterpret_cast<ModelInstanceState*>(vstate);

  LOG_MESSAGE(
      TRITONSERVER_LOG_VERBOSE,
      "TRITONBACKEND_ModelInstanceFinalize: delete instance state");

  delete instance_state;

  return nullptr;
}

TRITONBACKEND_ISPEC TRITONSERVER_Error*
TRITONBACKEND_GetBackendAttribute(
    TRITONBACKEND_Backend* backend,
    TRITONBACKEND_BackendAttribute* backend_attributes)
{
  LOG_MESSAGE(
      TRITONSERVER_LOG_VERBOSE,
      "TRITONBACKEND_GetBackendAttribute: setting attributes");
  // Specify different preferred instance kind based on backend compatibility,
  // so Triton core won't blindly auto-complete kind that may not be supported.
  // Other instance groups setting are set to "no value" so that Triton core
  // will auto-complete them with default policy.
#ifdef TRITON_ENABLE_GPU
  RETURN_IF_ERROR(TRITONBACKEND_BackendAttributeAddPreferredInstanceGroup(
      backend_attributes, TRITONSERVER_INSTANCEGROUPKIND_GPU, 0, nullptr, 0));
#else
  RETURN_IF_ERROR(TRITONBACKEND_BackendAttributeAddPreferredInstanceGroup(
      backend_attributes, TRITONSERVER_INSTANCEGROUPKIND_CPU, 0, nullptr, 0));
#endif

  // This backend can safely handle parallel calls to
  // TRITONBACKEND_ModelInstanceInitialize (thread-safe).
  RETURN_IF_ERROR(TRITONBACKEND_BackendAttributeSetParallelModelInstanceLoading(
      backend_attributes, true));

  return nullptr;
}

}  // extern "C"
}}}  // namespace triton::backend::python<|MERGE_RESOLUTION|>--- conflicted
+++ resolved
@@ -403,19 +403,11 @@
           PreferredMemory(PreferredMemory::kDefault, 0), trace);
     } else {
       infer_request = std::make_unique<InferRequest>(
-<<<<<<< HEAD
-          id, correlation_id, correlation_id_string, pb_input_tensors,
-          requested_output_names, model_state->Name(), model_state->Version(),
-          parameters_string, flags, request_timeout,
-          0 /* response_factory_address */, reinterpret_cast<intptr_t>(request),
-          PreferredMemory(PreferredMemory::DEFAULT, 0), trace);
-=======
-          id, correlation_id, pb_input_tensors, requested_output_names,
+          id, correlation_id, correlation_id_string, pb_input_tensors, requested_output_names,
           model_state->Name(), model_state->Version(), parameters_string, flags,
           request_timeout, 0 /* response_factory_address */,
           reinterpret_cast<intptr_t>(request),
           PreferredMemory(PreferredMemory::kDefault, 0), trace);
->>>>>>> ba616e26
     }
 
     RETURN_IF_EXCEPTION(infer_request->SaveToSharedMemory(Stub()->ShmPool()));
