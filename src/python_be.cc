// Copyright 2020-2023, NVIDIA CORPORATION & AFFILIATES. All rights reserved.
//
// Redistribution and use in source and binary forms, with or without
// modification, are permitted provided that the following conditions
// are met:
//  * Redistributions of source code must retain the above copyright
//    notice, this list of conditions and the following disclaimer.
//  * Redistributions in binary form must reproduce the above copyright
//    notice, this list of conditions and the following disclaimer in the
//    documentation and/or other materials provided with the distribution.
//  * Neither the name of NVIDIA CORPORATION nor the names of its
//    contributors may be used to endorse or promote products derived
//    from this software without specific prior written permission.
//
// THIS SOFTWARE IS PROVIDED BY THE COPYRIGHT HOLDERS ``AS IS'' AND ANY
// EXPRESS OR IMPLIED WARRANTIES, INCLUDING, BUT NOT LIMITED TO, THE
// IMPLIED WARRANTIES OF MERCHANTABILITY AND FITNESS FOR A PARTICULAR
// PURPOSE ARE DISCLAIMED.  IN NO EVENT SHALL THE COPYRIGHT OWNER OR
// CONTRIBUTORS BE LIABLE FOR ANY DIRECT, INDIRECT, INCIDENTAL, SPECIAL,
// EXEMPLARY, OR CONSEQUENTIAL DAMAGES (INCLUDING, BUT NOT LIMITED TO,
// PROCUREMENT OF SUBSTITUTE GOODS OR SERVICES; LOSS OF USE, DATA, OR
// PROFITS; OR BUSINESS INTERRUPTION) HOWEVER CAUSED AND ON ANY THEORY
// OF LIABILITY, WHETHER IN CONTRACT, STRICT LIABILITY, OR TORT
// (INCLUDING NEGLIGENCE OR OTHERWISE) ARISING IN ANY WAY OUT OF THE USE
// OF THIS SOFTWARE, EVEN IF ADVISED OF THE POSSIBILITY OF SUCH DAMAGE.
#include "python_be.h"

#include "gpu_buffers.h"
#include "infer_payload.h"
#include "model_loader.h"
#include "pb_log.h"

namespace triton { namespace backend { namespace python {

namespace bi = boost::interprocess;

ModelInstanceState::ModelInstanceState(
    ModelState* model_state, TRITONBACKEND_ModelInstance* triton_model_instance)
    : BackendModelInstance(model_state, triton_model_instance),
      stub_to_parent_thread_(false)
{
}

TRITONSERVER_Error*
ModelInstanceState::Create(
    ModelState* model_state, TRITONBACKEND_ModelInstance* triton_model_instance,
    ModelInstanceState** state)
{
  try {
    *state = new ModelInstanceState(model_state, triton_model_instance);
  }
  catch (const BackendModelInstanceException& ex) {
    RETURN_ERROR_IF_TRUE(
        ex.err_ == nullptr, TRITONSERVER_ERROR_INTERNAL,
        std::string("unexpected nullptr in BackendModelInstanceException"));
    RETURN_IF_ERROR(ex.err_);
  }
  return nullptr;
}

TRITONSERVER_Error*
ModelInstanceState::CheckIncomingRequests(
    TRITONBACKEND_Request** requests, const uint32_t request_count,
    size_t& total_batch_size)
{
  ModelState* model_state = reinterpret_cast<ModelState*>(Model());
  int max_batch_size = model_state->MaxBatchSize();

  // For each request collect the total batch size for this inference
  // execution. The batch-size, number of inputs, and size of each
  // input has already been checked so don't need to do that here.
  total_batch_size = 0;
  for (size_t i = 0; i < request_count; i++) {
    // If we get a nullptr request then something is badly wrong. Fail
    // and release all requests.
    if (requests[i] == nullptr) {
      return TRITONSERVER_ErrorNew(
          TRITONSERVER_ERROR_INTERNAL,
          std::string(
              "null request given to Python backend for '" + Name() + "'")
              .c_str());
    }
  }

  for (size_t i = 0; i < request_count; i++) {
    if (max_batch_size > 0) {
      // Retrieve the batch size from one of the inputs, if the model
      // supports batching, the first dimension size is batch size
      TRITONBACKEND_Input* input;
      TRITONSERVER_Error* err =
          TRITONBACKEND_RequestInputByIndex(requests[i], 0 /* index */, &input);
      if (err == nullptr) {
        const int64_t* shape;
        err = TRITONBACKEND_InputProperties(
            input, nullptr, nullptr, &shape, nullptr, nullptr, nullptr);
        total_batch_size += shape[0];
      }
      if (err != nullptr) {
        return err;
      }
    } else {
      ++total_batch_size;
    }
  }

  // If there are no valid payloads then no need to run the inference.
  if (total_batch_size == 0) {
    return nullptr;
  }

  // Make sure the maximum batch size is not exceeded. The
  // total_batch_size must be 1 for models that don't support batching
  // (i.e. max_batch_size == 0). If max_batch_size is exceeded then
  // scheduler has done something badly wrong so fail and release all
  // requests.
  if ((total_batch_size != 1) && (total_batch_size > (size_t)max_batch_size)) {
    return TRITONSERVER_ErrorNew(
        TRITONSERVER_ERROR_INTERNAL,
        std::string(
            "batch size " + std::to_string(total_batch_size) + " for '" +
            Name() + "', max allowed is " + std::to_string(max_batch_size))
            .c_str());
  }

  return nullptr;  // success
}

bool
ModelInstanceState::ExistsInClosedRequests(intptr_t closed_request)
{
  std::lock_guard<std::mutex> guard{closed_requests_mutex_};
  return std::find(
             closed_requests_.begin(), closed_requests_.end(),
             closed_request) != closed_requests_.end();
}

void
ModelInstanceState::SetErrorForResponseSendMessage(
    ResponseSendMessage* response_send_message,
    std::shared_ptr<TRITONSERVER_Error*> error,
    std::unique_ptr<PbString>& error_message)
{
  if (error && *error != nullptr) {
    response_send_message->has_error = true;
    LOG_IF_EXCEPTION(
        error_message = PbString::Create(
            Stub()->ShmPool(), TRITONSERVER_ErrorMessage(*error)));
    response_send_message->error = error_message->ShmHandle();
    response_send_message->is_error_set = true;
  }
}

void
ModelInstanceState::SendMessageAndReceiveResponse(
    bi::managed_external_buffer::handle_t message,
    bi::managed_external_buffer::handle_t& response, bool& restart,
    std::shared_ptr<std::vector<TRITONBACKEND_Response*>>& responses,
    TRITONBACKEND_Request** requests, const uint32_t request_count)
{
  auto error = SendMessageToStub(message);
  if (error != nullptr) {
    restart = true;
    RespondErrorToAllRequests(
        TRITONSERVER_ErrorMessage(error), responses, requests, request_count);

    return;
  }

  bi::managed_external_buffer::handle_t response_message;
  error = Stub()->ReceiveMessageFromStub(response_message);
  if (error != nullptr) {
    restart = true;
    RespondErrorToAllRequests(
        TRITONSERVER_ErrorMessage(error), responses, requests, request_count);

    return;
  }

  response = response_message;
}

TRITONSERVER_Error*
ModelInstanceState::SendMessageToStub(
    bi::managed_external_buffer::handle_t message)
{
  bool success = false;
  while (!success) {
    uint64_t timeout_miliseconds = 1000;
    {
      boost::posix_time::ptime timeout =
          boost::get_system_time() +
          boost::posix_time::milliseconds(timeout_miliseconds);

      bi::scoped_lock<bi::interprocess_mutex> lock(
          *(Stub()->HealthMutex()), timeout);

      // Check if lock has been acquired.
      if (lock) {
        Stub()->IpcControl()->stub_health = false;
      } else {
        // If it failed to obtain the lock, it means that the stub has been
        // stuck or exited while holding the health mutex lock.
        return TRITONSERVER_ErrorNew(
            TRITONSERVER_ERROR_INTERNAL, "Failed to obtain the health mutex.");
      }
    }

    Stub()->StubMessageQueue()->Push(
        message, timeout_miliseconds /* duration ms */, success);

    if (!success && !IsStubProcessAlive()) {
      return TRITONSERVER_ErrorNew(
          TRITONSERVER_ERROR_INTERNAL, "Stub process is not healthy.");
    }
  }

  return nullptr;  // success
}

void
ModelInstanceState::RespondErrorToAllRequests(
    const char* message,
    std::shared_ptr<std::vector<TRITONBACKEND_Response*>>& responses,
    TRITONBACKEND_Request** requests, const uint32_t request_count)
{
  for (uint32_t r = 0; r < request_count; ++r) {
    if ((*responses)[r] == nullptr)
      continue;

    std::string err_message =
        std::string(
            "Failed to process the request(s) for model instance '" + Name() +
            "', message: ") +
        message;

    TRITONSERVER_Error* err =
        TRITONSERVER_ErrorNew(TRITONSERVER_ERROR_INTERNAL, err_message.c_str());
    LOG_IF_ERROR(
        TRITONBACKEND_ResponseSend(
            (*responses)[r], TRITONSERVER_RESPONSE_COMPLETE_FINAL, err),
        "failed sending response");

    (*responses)[r] = nullptr;
    TRITONSERVER_ErrorDelete(err);
  }
}

void
ModelInstanceState::WaitForBLSRequestsToFinish()
{
  futures_.clear();
}

bool
ModelInstanceState::IsStubProcessAlive()
{
  boost::posix_time::ptime timeout =
      boost::get_system_time() + boost::posix_time::seconds(1);
  bi::scoped_lock<bi::interprocess_mutex> lock(*Stub()->HealthMutex(), timeout);

  // Check if lock has been acquired.
  if (lock) {
    return Stub()->IpcControl()->stub_health;
  } else {
    // If It failed to obtain the lock, it means that the stub has been
    // stuck or exited while holding the health mutex lock.
    return false;
  }
}

TRITONSERVER_Error*
ModelInstanceState::SaveRequestsToSharedMemory(
    TRITONBACKEND_Request** requests, const uint32_t request_count,
    std::vector<std::unique_ptr<InferRequest>>& pb_infer_requests,
    AllocatedSharedMemory<char>& request_batch,
    std::shared_ptr<std::vector<TRITONBACKEND_Response*>>& responses)
{
  // Clear any existing items in the requests vector
  pb_infer_requests.clear();

  ModelState* model_state = reinterpret_cast<ModelState*>(Model());
  RETURN_IF_EXCEPTION(
      request_batch = Stub()->ShmPool()->Construct<char>(
          sizeof(RequestBatch) +
          request_count * sizeof(bi::managed_external_buffer::handle_t)));

  RequestBatch* request_batch_shm_ptr =
      reinterpret_cast<RequestBatch*>(request_batch.data_.get());
  request_batch_shm_ptr->batch_size = request_count;

  bi::managed_external_buffer::handle_t* requests_shm =
      reinterpret_cast<bi::managed_external_buffer::handle_t*>(
          request_batch.data_.get() + sizeof(RequestBatch));

  for (uint32_t r = 0; r < request_count; ++r) {
    TRITONBACKEND_Request* request = requests[r];
    uint32_t requested_input_count = 0;
    RETURN_IF_ERROR(
        TRITONBACKEND_RequestInputCount(request, &requested_input_count));

    uint32_t requested_output_count = 0;
    RETURN_IF_ERROR(
        TRITONBACKEND_RequestOutputCount(request, &requested_output_count));

    std::vector<std::shared_ptr<PbTensor>> pb_input_tensors;
    for (size_t iidx = 0; iidx < requested_input_count; ++iidx) {
      std::shared_ptr<PbTensor> pb_input_tensor;

      RETURN_IF_ERROR(
          GetInputTensor(iidx, pb_input_tensor, request, responses));
      pb_input_tensors.emplace_back(std::move(pb_input_tensor));
    }

    std::set<std::string> requested_output_names;
    // Append the list of requested outputs to the inference_request
    for (size_t iidx = 0; iidx < requested_output_count; ++iidx) {
      const char* requested_output_name;
      RETURN_IF_ERROR(TRITONBACKEND_RequestOutputName(
          request, iidx, &requested_output_name));
      requested_output_names.emplace(requested_output_name);
    }

    triton::common::TritonJson::Value parameters_json(
        triton::common::TritonJson::ValueType::OBJECT);
    uint32_t parameter_count;
    RETURN_IF_ERROR(
        TRITONBACKEND_RequestParameterCount(request, &parameter_count));
    for (size_t i = 0; i < parameter_count; i++) {
      const char* name;
      TRITONSERVER_ParameterType type;
      const void* vvalue;
      RETURN_IF_ERROR(
          TRITONBACKEND_RequestParameter(request, i, &name, &type, &vvalue));
      if (type == TRITONSERVER_PARAMETER_INT) {
        RETURN_IF_ERROR(parameters_json.AddInt(
            name, *(reinterpret_cast<const int64_t*>(vvalue))));
      } else if (type == TRITONSERVER_PARAMETER_BOOL) {
        RETURN_IF_ERROR(parameters_json.AddBool(
            name, *(reinterpret_cast<const bool*>(vvalue))));
      } else if (type == TRITONSERVER_PARAMETER_STRING) {
        std::string string = reinterpret_cast<const char*>(vvalue);
        RETURN_IF_ERROR(parameters_json.AddString(name, string));
      } else {
        return TRITONSERVER_ErrorNew(
            TRITONSERVER_ERROR_INVALID_ARG,
            (std::string("Unsupported parameter type for parameter '") + name +
             "'.")
                .c_str());
      }
    }

    triton::common::TritonJson::WriteBuffer buffer;
    RETURN_IF_ERROR(parameters_json.Write(&buffer));
    const auto& parameters_string = buffer.Contents();

    // request id
    const char* id;
    RETURN_IF_ERROR(TRITONBACKEND_RequestId(request, &id));

    uint64_t correlation_id;
    RETURN_IF_ERROR(
        TRITONBACKEND_RequestCorrelationId(request, &correlation_id));

    uint32_t flags;
    RETURN_IF_ERROR(TRITONBACKEND_RequestFlags(request, &flags));

    TRITONSERVER_InferenceTrace* triton_trace;
    RETURN_IF_ERROR(TRITONBACKEND_RequestTrace(request, &triton_trace));

    InferenceTrace trace = InferenceTrace(triton_trace);

    uint64_t request_timeout;
    RETURN_IF_ERROR(TRITONBACKEND_InferenceRequestTimeoutMicroseconds(
        request, &request_timeout));

    std::unique_ptr<InferRequest> infer_request;
    if (model_state->IsDecoupled()) {
      TRITONBACKEND_ResponseFactory* factory_ptr;
      RETURN_IF_ERROR(TRITONBACKEND_ResponseFactoryNew(&factory_ptr, request));

      infer_request = std::make_unique<InferRequest>(
          id, correlation_id, pb_input_tensors, requested_output_names,
          model_state->Name(), model_state->Version(), parameters_string, flags,
          request_timeout, reinterpret_cast<intptr_t>(factory_ptr),
          reinterpret_cast<intptr_t>(request),
          PreferredMemory(PreferredMemory::kDefault, 0), trace);
    } else {
      infer_request = std::make_unique<InferRequest>(
          id, correlation_id, pb_input_tensors, requested_output_names,
          model_state->Name(), model_state->Version(), parameters_string, flags,
          request_timeout, 0 /* response_factory_address */,
          reinterpret_cast<intptr_t>(request),
          PreferredMemory(PreferredMemory::kDefault, 0), trace);
    }

    RETURN_IF_EXCEPTION(infer_request->SaveToSharedMemory(Stub()->ShmPool()));
    requests_shm[r] = infer_request->ShmHandle();
    pb_infer_requests.emplace_back(std::move(infer_request));
  }

  return nullptr;  // success
}

TRITONSERVER_Error*
ModelInstanceState::LaunchStubProcess()
{
  ModelState* model_state = reinterpret_cast<ModelState*>(Model());
  Stub() = std::make_unique<StubLauncher>(
      "MODEL_INSTANCE_STUB", Name(), DeviceId(),
      TRITONSERVER_InstanceGroupKindString(Kind()));
  RETURN_IF_ERROR(Stub()->Initialize(model_state));
  RETURN_IF_ERROR(Stub()->Setup());
  StartMonitor();
  RETURN_IF_ERROR(Stub()->Launch());

  thread_pool_ = std::make_unique<boost::asio::thread_pool>(
      model_state->StateForBackend()->thread_pool_size);

  if (model_state->IsDecoupled()) {
    decoupled_thread_ = true;
    decoupled_monitor_ =
        std::thread(&ModelInstanceState::DecoupledMessageQueueMonitor, this);
  }
  request_executor_ = std::make_unique<RequestExecutor>(
      Stub()->ShmPool(), model_state->TritonServer());

  return nullptr;
}

TRITONSERVER_Error*
ModelInstanceState::GetInputTensor(
    const uint32_t input_idx, std::shared_ptr<PbTensor>& input_tensor,
    TRITONBACKEND_Request* request,
    std::shared_ptr<std::vector<TRITONBACKEND_Response*>>& responses)
{
  NVTX_RANGE(nvtx_, "GetInputTensor " + Name());
  const char* input_name;
  // Load iidx'th input name
  RETURN_IF_ERROR(
      TRITONBACKEND_RequestInputName(request, input_idx, &input_name));

  // Load iidx'th input
  TRITONBACKEND_Input* in;
  RETURN_IF_ERROR(TRITONBACKEND_RequestInput(request, input_name, &in));

  // Load input properties
  TRITONSERVER_DataType input_dtype;
  const int64_t* input_shape;
  uint32_t input_dims_count;
  uint64_t input_byte_size;
  uint32_t input_buffer_count;

  RETURN_IF_ERROR(TRITONBACKEND_InputPropertiesForHostPolicy(
      in, HostPolicyName().c_str(), &input_name, &input_dtype, &input_shape,
      &input_dims_count, &input_byte_size, &input_buffer_count));

  // Only use input collector when a response array is provided.
  std::unique_ptr<BackendInputCollector> collector;
  if (responses) {
    collector = std::make_unique<BackendInputCollector>(
        &request, 1, responses.get(), Model()->TritonMemoryManager(),
        false /* pinned_enable */, CudaStream(), nullptr, nullptr, 0,
        HostPolicyName().c_str());
  }

  ModelState* model_state = reinterpret_cast<ModelState*>(Model());
  bool cpu_only_tensors = model_state->ForceCPUOnlyInputTensors();

  if (input_dtype == TRITONSERVER_TYPE_BYTES) {
    cpu_only_tensors = true;
  }

#ifdef TRITON_ENABLE_GPU
  CUDAHandler& cuda_handler = CUDAHandler::getInstance();
  // If CUDA driver API is not available, the input tensors will be moved to
  // CPU.
  if (!cuda_handler.IsAvailable() && !cpu_only_tensors) {
    if (!cuda_handler.GetErrorString().empty()) {
      LOG_MESSAGE(
          TRITONSERVER_LOG_WARN, (std::string(
                                      "Forcing CPU only input tensors: " +
                                      cuda_handler.GetErrorString()))
                                     .c_str());
    }
    cuda_handler.ClearErrorString();
    cpu_only_tensors = true;
  }
#endif

  TRITONSERVER_MemoryType src_memory_type;
  int64_t src_memory_type_id;
  size_t src_byte_size;
  const void* src_ptr;
  RETURN_IF_ERROR(TRITONBACKEND_InputBuffer(
      in, 0 /* input buffer index */, &src_ptr, &src_byte_size,
      &src_memory_type, &src_memory_type_id));

// If TRITON_ENABLE_GPU is false, we need to copy the tensors
// to the CPU.
#ifndef TRITON_ENABLE_GPU
  cpu_only_tensors = true;
#endif  // TRITON_ENABLE_GPU

  if (cpu_only_tensors || src_memory_type != TRITONSERVER_MEMORY_GPU) {
    input_tensor = std::make_shared<PbTensor>(
        std::string(input_name),
        std::vector<int64_t>(input_shape, input_shape + input_dims_count),
        input_dtype, TRITONSERVER_MEMORY_CPU /* memory_type */,
        0 /* memory_type_id */, nullptr /* buffer ptr*/, input_byte_size,
        nullptr /* DLManagedTensor */);
    RETURN_IF_EXCEPTION(input_tensor->SaveToSharedMemory(
        Stub()->ShmPool(), false /* copy_gpu */));
    char* input_buffer = reinterpret_cast<char*>(input_tensor->DataPtr());

    if (collector) {
      collector->ProcessTensor(
          input_name, input_buffer, input_byte_size,
          TRITONSERVER_MEMORY_CPU /* memory_type */, 0 /* memory_type_id */);
    } else {
      size_t byte_size = input_byte_size;
      RETURN_IF_ERROR(backend::ReadInputTensor(
          request, input_name, input_buffer, &byte_size));
    }
  } else {
#ifdef TRITON_ENABLE_GPU
    // Attempt to use the cuda shared memory pool for GPU tensor.
    ShareCUDAMemoryPool(src_memory_type_id);

    // Retrieving GPU input tensors
    const void* buffer = nullptr;
    std::vector<std::pair<TRITONSERVER_MemoryType, int64_t>> alloc_perference;
    alloc_perference = {{TRITONSERVER_MEMORY_GPU, src_memory_type_id}};

    // collector is used in the non-decoupled mode.
    if (collector) {
      // The ProcessTensor function will try to allocate the buffer in the CUDA
      // pool first.
      RETURN_IF_ERROR(collector->ProcessTensor(
          input_name, nullptr, 0, alloc_perference,
          reinterpret_cast<const char**>(&buffer), &input_byte_size,
          &src_memory_type, &src_memory_type_id));
      // If the tensor is using the cuda shared memory, we need to extract the
      // handle that was used to create the device pointer. This is because of a
      // limitation in the legacy CUDA IPC API that doesn't allow getting the
      // handle of an exported pointer. If the cuda handle exists, it indicates
      // that the cuda shared memory was used and the input is in a single
      // buffer.
      // [FIXME] For the case where the input is in cuda shared memory and uses
      // multiple input buffers this needs to be changed.
      TRITONSERVER_BufferAttributes* buffer_attributes;

      // This value is not used.
      const void* buffer_p;
      RETURN_IF_ERROR(TRITONBACKEND_InputBufferAttributes(
          in, 0, &buffer_p, &buffer_attributes));

      input_tensor = std::make_shared<PbTensor>(
          std::string(input_name),
          std::vector<int64_t>(input_shape, input_shape + input_dims_count),
          input_dtype, src_memory_type, src_memory_type_id,
          const_cast<void*>(buffer), input_byte_size,
          nullptr /* DLManagedTensor */);

      cudaIpcMemHandle_t* cuda_ipc_handle;
      RETURN_IF_ERROR(TRITONSERVER_BufferAttributesCudaIpcHandle(
          buffer_attributes, reinterpret_cast<void**>(&cuda_ipc_handle)));
      if (cuda_ipc_handle != nullptr) {
        RETURN_IF_EXCEPTION(input_tensor->SaveToSharedMemory(
            Stub()->ShmPool(), false /* copy_gpu */));
        RETURN_IF_EXCEPTION(
            input_tensor->Memory()->SetCudaIpcHandle(cuda_ipc_handle));
      } else {
        RETURN_IF_EXCEPTION(input_tensor->SaveToSharedMemory(
            Stub()->ShmPool(), true /* copy_gpu */));
      }
    } else {
      // Try to use the cuda shared memory pool first.
      void* dev_ptr;
      BackendMemory* backend_memory;
      std::unique_ptr<BackendMemory> lbackend_memory;
      RETURN_IF_ERROR(BackendMemory::Create(
          reinterpret_cast<TRITONBACKEND_MemoryManager*>(
              Stub()
                  ->ShmPool()
                  ->GetCUDAMemoryPoolManager()
                  ->TritonMemoryManager()),
          {BackendMemory::AllocationType::GPU_POOL,
           BackendMemory::AllocationType::GPU},
          src_memory_type_id, input_byte_size, &backend_memory));

      dev_ptr = backend_memory->MemoryPtr();
      lbackend_memory.reset(backend_memory);

      size_t byte_size = input_byte_size;

      bool cuda_used = false;
      RETURN_IF_ERROR(backend::ReadInputTensor(
          request, input_name, reinterpret_cast<char*>(dev_ptr), &byte_size,
          TRITONSERVER_MEMORY_GPU, src_memory_type_id, CudaStream(),
          &cuda_used));

      if (cuda_used) {
#ifdef TRITON_ENABLE_GPU
        cudaStreamSynchronize(stream_);
#endif
      }

      input_tensor = std::make_shared<PbTensor>(
          std::string(input_name),
          std::vector<int64_t>(input_shape, input_shape + input_dims_count),
          input_dtype, src_memory_type, src_memory_type_id,
          const_cast<void*>(dev_ptr), input_byte_size,
          nullptr /* DLManagedTensor */);

      input_tensor->SetMemory(std::move(
          PbMemory::Create(Stub()->ShmPool(), std::move(lbackend_memory))));

      RETURN_IF_EXCEPTION(input_tensor->SaveToSharedMemory(
          Stub()->ShmPool(), true /* copy_gpu */));
    }
#else
    return TRITONSERVER_ErrorNew(
        TRITONSERVER_ERROR_INTERNAL,
        "Python backend does not support GPU tensors.");
#endif  // TRITON_ENABLE_GPU
  }

  return nullptr;
}

void
ModelInstanceState::ExecuteBLSRequest(
    std::shared_ptr<IPCMessage> ipc_message, const bool is_decoupled)
{
  bool is_response_batch_set = false;
  std::unique_ptr<InferResponse> infer_response;
  ResponseBatch* response_batch = nullptr;
  std::unique_ptr<PbString> pb_error_message;
  std::unique_ptr<IPCMessage> bls_response;
  AllocatedSharedMemory<char> response_batch_shm;
  bi::managed_external_buffer::handle_t* response_handle = nullptr;

  try {
    bls_response =
        IPCMessage::Create(Stub()->ShmPool(), false /* inline_response */);

    AllocatedSharedMemory<char> request_batch =
        Stub()->ShmPool()->Load<char>(ipc_message->Args());
    RequestBatch* request_batch_shm_ptr =
        reinterpret_cast<RequestBatch*>(request_batch.data_.get());

    bls_response->Command() = PYTHONSTUB_InferExecResponse;
    ipc_message->ResponseHandle() = bls_response->ShmHandle();

    // The response batch of the handle will contain a ResponseBatch
    PrepareResponseBatch(
        &response_batch, response_batch_shm, &bls_response, &response_handle);

    is_response_batch_set = true;
    bool has_gpu_tensor = false;
    GPUBuffersHelper gpu_buffer_helper;

    PythonBackendException pb_exception(std::string{});
    if (request_batch_shm_ptr->batch_size == 1) {
      std::shared_ptr<InferRequest> infer_request;
      bi::managed_external_buffer::handle_t* request_handle =
          reinterpret_cast<bi::managed_external_buffer::handle_t*>(
              request_batch.data_.get() + sizeof(RequestBatch));
      infer_request = InferRequest::LoadFromSharedMemory(
          Stub()->ShmPool(), *request_handle, false /* open_cuda_handle */);

      // If the BLS inputs are in GPU an additional round trip between the
      // stub process and the main process is required. The reason is that we
      // need to first allocate the GPU memory from the memory pool and then
      // ask the stub process to fill in those allocated buffers.
      try {
        for (auto& input_tensor : infer_request->Inputs()) {
          if (!input_tensor->IsCPU()) {
#ifdef TRITON_ENABLE_GPU
            // Attempt to use the cuda shared memory pool for GPU tensor.
            ShareCUDAMemoryPool(input_tensor->MemoryTypeId());
            BackendMemory* backend_memory;
            std::unique_ptr<BackendMemory> lbackend_memory;
            has_gpu_tensor = true;
            TRITONSERVER_Error* error = BackendMemory::Create(
                Model()->TritonMemoryManager(),
                {BackendMemory::AllocationType::GPU_POOL,
                 BackendMemory::AllocationType::GPU},
                input_tensor->MemoryTypeId(), input_tensor->ByteSize(),
                &backend_memory);
            if (error != nullptr) {
              LOG_MESSAGE(
                  TRITONSERVER_LOG_ERROR, TRITONSERVER_ErrorMessage(error));
              break;
            }
            lbackend_memory.reset(backend_memory);
            input_tensor->SetMemory(std::move(PbMemory::Create(
                Stub()->ShmPool(), std::move(lbackend_memory))));
            gpu_buffer_helper.AddBuffer(input_tensor->Memory()->ShmHandle());
#endif  // TRITON_ENABLE_GPU
          }
        }
      }
      catch (const PythonBackendException& exception) {
        gpu_buffer_helper.SetError(Stub()->ShmPool(), exception.what());
        pb_exception = exception;
      }

      // Wait for the extra round trip to complete. The stub process will fill
      // in the data for the GPU tensors. If there is an error, the extra round
      // trip must be still completed, otherwise the stub process will always be
      // waiting for a message from the parent process.
      if (has_gpu_tensor) {
        gpu_buffer_helper.Complete(Stub()->ShmPool());
        request_batch_shm_ptr->gpu_buffers_handle =
            gpu_buffer_helper.ShmHandle();

        bi::scoped_lock<bi::interprocess_mutex> lock{
            *(ipc_message->ResponseMutex())};
        ipc_message->ResponseCondition()->notify_all();
        ipc_message->ResponseCondition()->wait(lock);
      }

      if (pb_exception.what() == std::string{""}) {
        auto callback = std::bind(
            &ModelInstanceState::SendBLSDecoupledResponse, this,
            std::placeholders::_1);
        std::shared_ptr<InferPayload> infer_payload =
            std::make_shared<InferPayload>(is_decoupled, callback);

        auto response_future =
            request_executor_->Infer(infer_request, infer_payload);
        infer_response = response_future.get();

        if (is_decoupled && (infer_response->Id() != nullptr)) {
          // Need to manage the lifetime of InferPayload object for bls
          // decoupled responses.
          infer_payload_[reinterpret_cast<intptr_t>(infer_payload.get())] =
              infer_payload;
        }

        PrepareResponseHandle(&infer_response, response_handle);
      } else {
        throw pb_exception;
      }
    }
  }
  catch (const PythonBackendException& pb_exception) {
    if (is_response_batch_set) {
      response_batch->has_error = true;
      LOG_IF_EXCEPTION(
          pb_error_message =
              PbString::Create(Stub()->ShmPool(), pb_exception.what()));

      if (pb_error_message != nullptr) {
        response_batch->is_error_set = true;
        response_batch->error = pb_error_message->ShmHandle();
      }
    } else {
      LOG_MESSAGE(TRITONSERVER_LOG_ERROR, pb_exception.what());
    }
  }

  // At this point, the stub has notified the parent process that it has
  // finished loading the inference response from shared memory.
  {
    bi::scoped_lock<bi::interprocess_mutex> lock{
        *(ipc_message->ResponseMutex())};
    ipc_message->ResponseCondition()->notify_all();
    ipc_message->ResponseCondition()->wait(lock);
  }
}

void
ModelInstanceState::DecoupledMessageQueueMonitor()
{
  while (decoupled_thread_) {
    bi::managed_external_buffer::handle_t handle =
        Stub()->ParentMessageQueue()->Pop();
    if (handle == DUMMY_MESSAGE) {
      break;
    }
    std::unique_ptr<IPCMessage> message =
        IPCMessage::LoadFromSharedMemory(Stub()->ShmPool(), handle);

    // Need to notify the model instance thread that the execute response has
    // been received.
    if (message->Command() == PYTHONSTUB_ExecuteResponse) {
      std::lock_guard<std::mutex> guard{mu_};
      received_message_ = std::move(message);
      cv_.notify_one();
    } else if (message->Command() == PYTHONSTUB_ResponseSend) {
      std::shared_ptr<IPCMessage> response_send_message = std::move(message);
      std::packaged_task<void()> task([this, response_send_message] {
        ResponseSendDecoupled(response_send_message);
      });
      boost::asio::post(*thread_pool_, std::move(task));
    } else if (
        message->Command() == PYTHONSTUB_InferExecRequest ||
        message->Command() == PYTHONSTUB_InferStreamExecRequest) {
      std::shared_ptr<IPCMessage> bls_execute = std::move(message);
      std::packaged_task<void()> task([this, bls_execute] {
        ExecuteBLSRequest(
            bls_execute,
            (bls_execute->Command() == PYTHONSTUB_InferStreamExecRequest));
      });
      boost::asio::post(*thread_pool_, std::move(task));
    }
  }
}

void
ModelInstanceState::StubToParentMQMonitor()
{
  while (stub_to_parent_thread_) {
    bi::managed_external_buffer::handle_t handle =
        Stub()->StubToParentMessageQueue()->Pop();
    if (handle == DUMMY_MESSAGE) {
      break;
    }
    std::unique_ptr<IPCMessage> message =
        IPCMessage::LoadFromSharedMemory(Stub()->ShmPool(), handle);

    switch (message->Command()) {
      case PYTHONSTUB_LogRequest: {
        ProcessLogRequest(message);
        break;
      }
      case PYTHONSTUB_BLSDecoupledInferPayloadCleanup:
      case PYTHONSTUB_DecoupledResponseFactoryCleanup: {
        ProcessCleanupRequest(message);
        break;
      }
      case PYTHONSTUB_IsRequestCancelled: {
        ProcessIsRequestCancelled(message);
        break;
      }
      case PYTHONSTUB_MetricFamilyRequestNew:
      case PYTHONSTUB_MetricFamilyRequestDelete: {
        ProcessMetricFamilyRequest(message);
        break;
      }
      case PYTHONSTUB_MetricRequestNew:
      case PYTHONSTUB_MetricRequestDelete:
      case PYTHONSTUB_MetricRequestValue:
      case PYTHONSTUB_MetricRequestIncrement:
      case PYTHONSTUB_MetricRequestSet: {
        ProcessMetricRequest(message);
        break;
      }
      case PYTHONSTUB_ModelReadinessRequest:
      case PYTHONSTUB_LoadModelRequest:
      case PYTHONSTUB_UnloadModelRequest: {
        ProcessModelControlRequest(message);
        break;
      }
      default: {
        LOG_MESSAGE(
            TRITONSERVER_LOG_ERROR, "Unexpected message type received.");
        break;
      }
    }
  }
}

void
ModelInstanceState::ProcessLogRequest(
    const std::unique_ptr<IPCMessage>& message)
{
  AllocatedSharedMemory<LogSendMessage> log_message_response =
      Stub()->ShmPool()->Load<LogSendMessage>(message->Args());
  std::unique_ptr<PbLog> pb_log_message =
      PbLogShm::LoadFromSharedMemory(Stub()->ShmPool(), message->Args());

  const std::string& filename = pb_log_message->Filename();
  uint32_t line = pb_log_message->Line();
  const std::string& log_message = pb_log_message->Message();
  LogLevel level = pb_log_message->Level();

  switch (level) {
    case LogLevel::kInfo: {
      TRITONSERVER_LogMessage(
          TRITONSERVER_LOG_INFO, (filename.c_str()), line,
          (log_message.c_str()));
      break;
    }
    case LogLevel::kWarning: {
      TRITONSERVER_LogMessage(
          TRITONSERVER_LOG_WARN, (filename.c_str()), line,
          (log_message.c_str()));
      break;
    }
    case LogLevel::kError: {
      TRITONSERVER_LogMessage(
          TRITONSERVER_LOG_ERROR, (filename.c_str()), line,
          (log_message.c_str()));
      break;
    }
    case LogLevel::kVerbose: {
      TRITONSERVER_LogMessage(
          TRITONSERVER_LOG_VERBOSE, (filename.c_str()), line,
          (log_message.c_str()));
      break;
    }
  }
  // Send confirmation back to pb_stub.cc that the message
  // was received.
  LogSendMessage* send_message_payload =
      reinterpret_cast<LogSendMessage*>(log_message_response.data_.get());
  {
    bi::scoped_lock<bi::interprocess_mutex> guard{send_message_payload->mu};
    send_message_payload->waiting_on_stub = true;
    send_message_payload->cv.notify_all();
    while (send_message_payload->waiting_on_stub) {
      send_message_payload->cv.wait(guard);
    }
  }
}

void
ModelInstanceState::ProcessCleanupRequest(
    const std::unique_ptr<IPCMessage>& message)
{
  AllocatedSharedMemory<char> cleanup_request_message =
      Stub()->ShmPool()->Load<char>(message->Args());
  CleanupMessage* cleanup_message_ptr =
      reinterpret_cast<CleanupMessage*>(cleanup_request_message.data_.get());
  intptr_t id = reinterpret_cast<intptr_t>(cleanup_message_ptr->id);
  if (message->Command() == PYTHONSTUB_BLSDecoupledInferPayloadCleanup) {
    // Remove the InferPayload object from the map.
    infer_payload_.erase(id);
  } else if (message->Command() == PYTHONSTUB_DecoupledResponseFactoryCleanup) {
    // Delete response factory
    std::unique_ptr<
        TRITONBACKEND_ResponseFactory, backend::ResponseFactoryDeleter>
        response_factory(reinterpret_cast<TRITONBACKEND_ResponseFactory*>(id));
  }

  {
    bi::scoped_lock<bi::interprocess_mutex> lock{*(message->ResponseMutex())};
    cleanup_message_ptr->waiting_on_stub = true;
    message->ResponseCondition()->notify_all();
  }
}

void
ModelInstanceState::ProcessIsRequestCancelled(
    const std::unique_ptr<IPCMessage>& message)
{
  AllocatedSharedMemory<IsCancelledMessage> message_shm =
      Stub()->ShmPool()->Load<IsCancelledMessage>(message->Args());
  IsCancelledMessage* message_payload =
      reinterpret_cast<IsCancelledMessage*>(message_shm.data_.get());

  {
    bi::scoped_lock<bi::interprocess_mutex> lk{message_payload->mu};

    if (message_payload->response_factory_address != 0) {
      TRITONBACKEND_ResponseFactory* response_factory =
          reinterpret_cast<TRITONBACKEND_ResponseFactory*>(
              message_payload->response_factory_address);
      TRITONBACKEND_ResponseFactoryIsCancelled(
          response_factory, &message_payload->is_cancelled);
    } else if (message_payload->request_address != 0) {
      TRITONBACKEND_Request* request = reinterpret_cast<TRITONBACKEND_Request*>(
          message_payload->request_address);
      TRITONBACKEND_RequestIsCancelled(request, &message_payload->is_cancelled);
    } else {
      throw PythonBackendException("Cannot determine request cancellation");
    }

    message_payload->waiting_on_stub = true;
    message_payload->cv.notify_all();
    while (message_payload->waiting_on_stub) {
      message_payload->cv.wait(lk);
    }
  }
}

template <typename T, typename MessageType>
void
ModelInstanceState::ProcessMessage(
    const std::unique_ptr<IPCMessage>& ipc_message,
    std::function<void(std::unique_ptr<T>&, MessageType*)> request_handler)
{
  AllocatedSharedMemory<MessageType> message =
      Stub()->ShmPool()->Load<MessageType>(ipc_message->Args());
  MessageType* message_ptr =
      reinterpret_cast<MessageType*>(message.data_.get());
  std::unique_ptr<PbString> pb_error_message;
  PythonBackendException pb_exception(std::string{});
  std::unique_ptr<T> object =
      T::LoadFromSharedMemory(Stub()->ShmPool(), message_ptr->message);

  ScopedDefer _([message_ptr] {
    {
      bi::scoped_lock<bi::interprocess_mutex> guard{message_ptr->mu};
      message_ptr->waiting_on_stub = true;
      message_ptr->cv.notify_all();
      while (message_ptr->waiting_on_stub) {
        message_ptr->cv.wait(guard);
      }
    }
  });

  try {
    request_handler(object, message_ptr);
  }
  catch (const PythonBackendException& exception) {
    pb_exception = exception;
  }

  if (pb_exception.what() != std::string{}) {
    message_ptr->has_error = true;
    LOG_IF_EXCEPTION(
        pb_error_message =
            PbString::Create(Stub()->ShmPool(), pb_exception.what()));
    message_ptr->error = pb_error_message->ShmHandle();
    message_ptr->is_error_set = true;
  }
}

void
ModelInstanceState::ProcessMetricFamilyRequest(
    const std::unique_ptr<IPCMessage>& message)
{
  auto command = message->Command();
  ProcessMessage<MetricFamily, CustomMetricsMessage>(
      message, [this, command](
                   std::unique_ptr<MetricFamily>& metric_family,
                   CustomMetricsMessage* metrics_message_ptr) {
        switch (command) {
          case PYTHONSTUB_MetricFamilyRequestNew: {
            metrics_message_ptr->address =
                metric_family->InitializeTritonMetricFamily();
            break;
          }
          case PYTHONSTUB_MetricFamilyRequestDelete: {
            metric_family->ClearTritonMetricFamily();
            break;
          }
          default: {
            throw PythonBackendException("Unknown metric family request kind");
          }
        }
      });
}

void
ModelInstanceState::ProcessMetricRequest(
    const std::unique_ptr<IPCMessage>& message)
{
  auto command = message->Command();
  ProcessMessage<Metric, CustomMetricsMessage>(
      message, [this, command](
                   std::unique_ptr<Metric>& metric,
                   CustomMetricsMessage* metrics_message_ptr) {
        try {
          switch (command) {
            case PYTHONSTUB_MetricRequestNew: {
              metrics_message_ptr->address = metric->InitializeTritonMetric();
              break;
            }
            case PYTHONSTUB_MetricRequestIncrement:
            case PYTHONSTUB_MetricRequestSet:
            case PYTHONSTUB_MetricRequestValue: {
              metric->HandleMetricOperation(metrics_message_ptr, command);
              break;
            }
            case PYTHONSTUB_MetricRequestDelete: {
              metric->ClearTritonMetric();
              break;
            }
            default: {
              throw PythonBackendException("Unknown metric request kind");
            }
          }
        }
        catch (const PythonBackendException& exception) {
          throw exception;
        }
      });
}

void
ModelInstanceState::ProcessModelControlRequest(
    const std::unique_ptr<IPCMessage>& message)
{
  auto command = message->Command();
  ModelState* model_state = reinterpret_cast<ModelState*>(Model());
  ProcessMessage<ModelLoader, ModelLoaderMessage>(
      message, [this, command, model_state](
                   std::unique_ptr<ModelLoader>& model_loader,
                   ModelLoaderMessage* model_loader_msg_ptr) {
        switch (command) {
          case PYTHONSTUB_LoadModelRequest: {
            model_loader->LoadModel(model_state->TritonServer());
            break;
          }
          case PYTHONSTUB_UnloadModelRequest: {
            model_loader->UnloadModel(model_state->TritonServer());
            break;
          }
          case PYTHONSTUB_ModelReadinessRequest: {
            model_loader_msg_ptr->is_model_ready =
                model_loader->IsModelReady(model_state->TritonServer());
            break;
          }
          default: {
            throw PythonBackendException("Unknown model loader request kind");
          }
        }
      });
}

void
ModelInstanceState::StartMonitor()
{
  stub_to_parent_thread_ = true;
  stub_to_parent_queue_monitor_ =
      std::thread(&ModelInstanceState::StubToParentMQMonitor, this);
}

void
ModelInstanceState::TerminateMonitor()
{
  if (stub_to_parent_thread_) {
    stub_to_parent_thread_ = false;
    // Push a dummy message to signal the thread to terminate.
    Stub()->StubToParentMessageQueue()->Push(DUMMY_MESSAGE);
    stub_to_parent_queue_monitor_.join();
  }
}

void
ModelInstanceState::ResponseSendDecoupled(
    std::shared_ptr<IPCMessage> response_send_message)
{
  AllocatedSharedMemory<ResponseSendMessage> send_message =
      Stub()->ShmPool()->Load<ResponseSendMessage>(
          response_send_message->Args());

  ResponseSendMessage* send_message_payload =
      reinterpret_cast<ResponseSendMessage*>(send_message.data_.get());
  std::unique_ptr<PbString> error_message;
  ScopedDefer _([send_message_payload] {
    {
      bi::scoped_lock<bi::interprocess_mutex> guard{send_message_payload->mu};
      send_message_payload->is_stub_turn = true;
      send_message_payload->cv.notify_all();

      while (send_message_payload->is_stub_turn) {
        send_message_payload->cv.wait(guard);
      }
    }
  });

  TRITONBACKEND_ResponseFactory* response_factory =
      reinterpret_cast<TRITONBACKEND_ResponseFactory*>(
          send_message_payload->response_factory_address);
  if (send_message_payload->flags == TRITONSERVER_RESPONSE_COMPLETE_FINAL) {
    {
      std::lock_guard<std::mutex> guard{closed_requests_mutex_};
      closed_requests_.push_back(send_message_payload->request_address);
    }
  }

  if (send_message_payload->response != 0) {
    std::unique_ptr<InferResponse> infer_response =
        InferResponse::LoadFromSharedMemory(
            Stub()->ShmPool(), send_message_payload->response,
            false /* open cuda ipc handle */);

    bool requires_deferred_callback = false;
    TRITONBACKEND_Response* response;
    SetErrorForResponseSendMessage(
        send_message_payload,
        WrapTritonErrorInSharedPtr(
            TRITONBACKEND_ResponseNewFromFactory(&response, response_factory)),
        error_message);

    std::vector<std::pair<std::unique_ptr<PbMemory>, void*>> gpu_output_buffers;
    GPUBuffersHelper gpu_buffer_helper;

#ifdef TRITON_ENABLE_GPU
    for (auto& output_tensor : infer_response->OutputTensors()) {
      if (!output_tensor->IsCPU()) {
        // Attempt to use the cuda shared memory pool for GPU tensor.
        ShareCUDAMemoryPool(output_tensor->MemoryTypeId());
      }
    }
#endif  // TRITON_ENABLE_GPU

    infer_response->Send(
        response, CudaStream(), requires_deferred_callback,
        send_message_payload->flags, Stub()->ShmPool(), gpu_buffer_helper,
        gpu_output_buffers);

    if (requires_deferred_callback) {
      gpu_buffer_helper.Complete(Stub()->ShmPool());
      send_message_payload->gpu_buffers_handle = gpu_buffer_helper.ShmHandle();

      // Additional round trip so that the stub can fill the GPU output buffers.
      {
        bi::scoped_lock<bi::interprocess_mutex> guard{send_message_payload->mu};
        send_message_payload->is_stub_turn = true;
        send_message_payload->cv.notify_all();

        while (send_message_payload->is_stub_turn) {
          send_message_payload->cv.wait(guard);
        }
      }

      bool cuda_copy = false;
      for (auto& output_buffer_pair : gpu_output_buffers) {
        auto& pb_memory = output_buffer_pair.first;
        void* pointer = output_buffer_pair.second;
        bool cuda_used;

        try {
          if (pb_memory->MemoryType() == TRITONSERVER_MEMORY_CPU) {
            THROW_IF_TRITON_ERROR(CopyBuffer(
                "Failed to copy the CPU output tensor to buffer.",
                TRITONSERVER_MEMORY_CPU, 0, TRITONSERVER_MEMORY_CPU, 0,
                pb_memory->ByteSize(), pb_memory->DataPtr(), pointer,
                CudaStream(), &cuda_used));
            cuda_copy |= cuda_used;
          } else if (
              (pb_memory->MemoryType() == TRITONSERVER_MEMORY_GPU) &&
              pb_memory->UseCUDASharedPool() &&
              (pb_memory->DataPtr() != pointer)) {
            // If the data pointer from pb_memory is not the same as the
            // pointer, it means that the Triton-provided buffer is not used
            // during tensor transfer. Instead, an intermediate buffer that uses
            // CUDA shared memory pool is used. In this case, we need to copy
            // the data from the intermediate buffer back to the Triton-provided
            // buffer.
            THROW_IF_TRITON_ERROR(CopyBuffer(
                "Failed to copy the GPU output tensor to buffer.",
                TRITONSERVER_MEMORY_GPU, pb_memory->MemoryTypeId(),
                TRITONSERVER_MEMORY_GPU, pb_memory->MemoryTypeId(),
                pb_memory->ByteSize(), pb_memory->DataPtr(), pointer,
                CudaStream(), &cuda_used));
            cuda_copy |= cuda_used;
          }
#ifdef TRITON_ENABLE_GPU
          if (cuda_copy) {
            cudaStreamSynchronize(stream_);
          }
#endif  // TRITON_ENABLE_GPU
        }
        catch (const PythonBackendException& pb_exception) {
          TRITONSERVER_Error* error = TRITONSERVER_ErrorNew(
              TRITONSERVER_ERROR_INTERNAL,
              (std::string(
                   "Failed to copy output tensor to Triton-provided buffer: ") +
               pb_exception.what())
                  .c_str());
          SetErrorForResponseSendMessage(
              send_message_payload, WrapTritonErrorInSharedPtr(error),
              error_message);
        }
      }
    }
  } else {
    TRITONSERVER_Error* error = TRITONBACKEND_ResponseFactorySendFlags(
        response_factory, send_message_payload->flags);
    SetErrorForResponseSendMessage(
        send_message_payload, WrapTritonErrorInSharedPtr(error), error_message);
  }
}

TRITONSERVER_Error*
ModelInstanceState::ProcessRequestsDecoupled(
    TRITONBACKEND_Request** requests, const uint32_t request_count,
    std::vector<std::unique_ptr<InferRequest>>& pb_infer_requests,
    PbMetricReporter& reporter)
{
  NVTX_RANGE(nvtx_, "ProcessRequests " + Name());
  closed_requests_ = {};
  ModelState* model_state = reinterpret_cast<ModelState*>(Model());

  size_t total_batch_size = 0;
  RETURN_IF_ERROR(
      CheckIncomingRequests(requests, request_count, total_batch_size));

  // No request to process
  if (total_batch_size == 0) {
    return nullptr;  // success
  }

  LOG_MESSAGE(
      TRITONSERVER_LOG_VERBOSE,
      (std::string("model ") + model_state->Name() + ", instance " + Name() +
       ", executing " + std::to_string(request_count) + " requests")
          .c_str());

  AllocatedSharedMemory<char> request_batch;
  std::shared_ptr<std::vector<TRITONBACKEND_Response*>> responses;

  RETURN_IF_ERROR(SaveRequestsToSharedMemory(
      requests, request_count, pb_infer_requests, request_batch, responses));

  uint64_t compute_start_ns = 0;
  SET_TIMESTAMP(compute_start_ns);
  reporter.SetComputeStartNs(compute_start_ns);

  std::unique_ptr<IPCMessage> ipc_message;
  RETURN_IF_EXCEPTION(
      ipc_message =
          IPCMessage::Create(Stub()->ShmPool(), false /*inline_response*/));
  ipc_message->Command() = PYTHONSTUB_CommandType::PYTHONSTUB_ExecuteRequest;
  ipc_message->Args() = request_batch.handle_;
  received_message_ = nullptr;
  ScopedDefer _([this] {
    // Push a dummy message to signal the thread to terminate.
    Stub()->StubMessageQueue()->Push(DUMMY_MESSAGE);
  });

  {
    std::unique_lock<std::mutex> guard{mu_};
    Stub()->StubMessageQueue()->Push(ipc_message->ShmHandle());
    cv_.wait(guard, [this] { return received_message_ != nullptr; });
  }

  AllocatedSharedMemory<ResponseBatch> response_batch =
      Stub()->ShmPool()->Load<ResponseBatch>(received_message_->Args());

  uint64_t compute_end_ns = 0;
  SET_TIMESTAMP(compute_end_ns);
  reporter.SetComputeEndNs(compute_end_ns);
  reporter.SetBatchStatistics(request_count);

  if (response_batch.data_->has_error) {
    if (response_batch.data_->is_error_set) {
      auto error = PbString::LoadFromSharedMemory(
          Stub()->ShmPool(), response_batch.data_->error);
      return TRITONSERVER_ErrorNew(
          TRITONSERVER_ERROR_INTERNAL, error->String().c_str());
    }

    return TRITONSERVER_ErrorNew(
        TRITONSERVER_ERROR_INTERNAL, "Failed to process the requests.");
  }

  return nullptr;  // success
}

void
ModelInstanceState::ProcessRequests(
    TRITONBACKEND_Request** requests, const uint32_t request_count,
    std::vector<std::unique_ptr<InferRequest>>& pb_infer_requests,
    bool& restart)
{
  NVTX_RANGE(nvtx_, "ProcessRequests " + Name());
  ModelState* model_state = reinterpret_cast<ModelState*>(Model());
  std::string name = model_state->Name();

  LOG_MESSAGE(
      TRITONSERVER_LOG_VERBOSE,
      (std::string("model ") + model_state->Name() + ", instance " + Name() +
       ", executing " + std::to_string(request_count) + " requests")
          .c_str());

  uint64_t exec_start_ns = 0;
  SET_TIMESTAMP(exec_start_ns);

  // We take the responsibility of the responses.
  std::shared_ptr<std::vector<TRITONBACKEND_Response*>> responses(
      new std::vector<TRITONBACKEND_Response*>());
  responses->reserve(request_count);
  PbMetricReporter reporter(
      TritonModelInstance(), requests, request_count, responses);
  reporter.SetExecStartNs(exec_start_ns);

  for (size_t i = 0; i < request_count; i++) {
    TRITONBACKEND_Response* response;
    auto err = TRITONBACKEND_ResponseNew(&response, requests[i]);
    if (err == nullptr) {
      responses->emplace_back(response);
    } else {
      responses->emplace_back(nullptr);
      LOG_MESSAGE(TRITONSERVER_LOG_ERROR, "Fail to create response");
      TRITONSERVER_ErrorDelete(err);
    }
  }

  size_t total_batch_size = 0;
  RESPOND_ALL_AND_RETURN_IF_ERROR(
      responses, request_count,
      CheckIncomingRequests(requests, request_count, total_batch_size));

  // No request to process
  if (total_batch_size == 0) {
    return;
  }

  // Wait for all the pending BLS requests to be completed.
  ScopedDefer bls_defer([this] { WaitForBLSRequestsToFinish(); });
  AllocatedSharedMemory<char> request_batch;
  RESPOND_ALL_AND_RETURN_IF_ERROR(
      responses, request_count,
      SaveRequestsToSharedMemory(
          requests, request_count, pb_infer_requests, request_batch,
          responses));

  std::shared_ptr<IPCMessage> ipc_message =
      IPCMessage::Create(Stub()->ShmPool(), false /*inline_response*/);
  ipc_message->Command() = PYTHONSTUB_CommandType::PYTHONSTUB_ExecuteRequest;
  ipc_message->Args() = request_batch.handle_;

  uint64_t compute_start_ns = 0;
  SET_TIMESTAMP(compute_start_ns);
  reporter.SetComputeStartNs(compute_start_ns);

  // This means that the stub process has exited and Python
  // backend failed to restart the stub process.
  if (!Stub()->StubActive()) {
    const char* error_message = "The stub process has exited unexpectedly.";
    RespondErrorToAllRequests(
        error_message, responses, requests, request_count);
    return;
  }

  bi::managed_external_buffer::handle_t response_message;
  {
    NVTX_RANGE(nvtx_, "StubProcessing " + Name());
    SendMessageAndReceiveResponse(
        ipc_message->ShmHandle(), response_message, restart, responses,
        requests, request_count);
  }

  ScopedDefer execute_finalize([this, &restart] {
    // Push a dummy message to the message queue so that
    // the stub process is notified that it can release
    // the object stored in shared memory.
    NVTX_RANGE(nvtx_, "RequestExecuteFinalize " + Name());
    if (!restart)
      // Push a dummy message to signal the thread to terminate.
      Stub()->StubMessageQueue()->Push(DUMMY_MESSAGE);
  });
  if (restart) {
    return;
  }

  RESPOND_ALL_AND_RETURN_IF_EXCEPTION(
      responses, request_count,
      ipc_message = IPCMessage::LoadFromSharedMemory(
          Stub()->ShmPool(), response_message));

  // If the stub command is no longer PYTHONSTUB_InferExecRequest, it indicates
  // that inference request execution has finished and there are no more BLS
  // requests to execute. Otherwise, the Python backend will continuously
  // execute BLS requests pushed to the message queue.
  while (ipc_message->Command() ==
             PYTHONSTUB_CommandType::PYTHONSTUB_InferExecRequest ||
         ipc_message->Command() ==
             PYTHONSTUB_CommandType::PYTHONSTUB_InferStreamExecRequest) {
    std::packaged_task<void()> task([this, ipc_message] {
      ExecuteBLSRequest(
          ipc_message,
          (ipc_message->Command() ==
           PYTHONSTUB_CommandType::PYTHONSTUB_InferStreamExecRequest));
    });
    std::future<void> future =
        boost::asio::post(*thread_pool_, std::move(task));
    futures_.emplace_back(std::move(future));

    auto error = Stub()->ReceiveMessageFromStub(response_message);
    if (error != nullptr) {
      restart = true;
      RespondErrorToAllRequests(
          TRITONSERVER_ErrorMessage(error), responses, requests, request_count);
      return;
    }

    RESPOND_ALL_AND_RETURN_IF_EXCEPTION(
        responses, request_count,
        ipc_message = IPCMessage::LoadFromSharedMemory(
            Stub()->ShmPool(), response_message));
  }

  uint64_t compute_end_ns = 0;
  SET_TIMESTAMP(compute_end_ns);
  reporter.SetComputeEndNs(compute_end_ns);

  // Parsing the request response
  AllocatedSharedMemory<char> response_batch;
  RESPOND_ALL_AND_RETURN_IF_EXCEPTION(
      responses, request_count,
      response_batch = Stub()->ShmPool()->Load<char>(ipc_message->Args()));

  ResponseBatch* response_batch_shm_ptr =
      reinterpret_cast<ResponseBatch*>(response_batch.data_.get());

  // If inference fails, release all the requests and send an error response.
  // If inference fails at this stage, it usually indicates a bug in the model
  // code
  if (response_batch_shm_ptr->has_error) {
    if (response_batch_shm_ptr->is_error_set) {
      std::unique_ptr<PbString> error_message_shm;
      RESPOND_ALL_AND_RETURN_IF_EXCEPTION(
          responses, request_count,
          error_message_shm = PbString::LoadFromSharedMemory(
              Stub()->ShmPool(), response_batch_shm_ptr->error));
      RespondErrorToAllRequests(
          error_message_shm->String().c_str(), responses, requests,
          request_count);
    } else {
      const char* error_message =
          "Failed to fetch the error in response batch.";
      RespondErrorToAllRequests(
          error_message, responses, requests, request_count);
    }

    // Reset the release flags for all the requests.
    for (auto& infer_request : pb_infer_requests) {
      infer_request->SetReleaseFlags(TRITONSERVER_REQUEST_RELEASE_ALL);
    }
    return;
  }

  bi::managed_external_buffer::handle_t* response_shm_handle =
      reinterpret_cast<bi::managed_external_buffer::handle_t*>(
          response_batch.data_.get() + sizeof(ResponseBatch));

  // If the output provided by the model is in GPU, we will pass the list of
  // buffers provided by Triton to the stub process.
  bool has_gpu_output = false;
  std::vector<bool> requires_deferred_callback;

  std::vector<std::unique_ptr<InferResponse>> shm_responses;
  std::vector<std::vector<std::pair<std::unique_ptr<PbMemory>, void*>>>
      gpu_output_buffers(request_count);
  GPUBuffersHelper gpu_buffer_helper;

  for (uint32_t r = 0; r < request_count; ++r) {
    NVTX_RANGE(nvtx_, "LoadingResponse " + Name());
    TRITONBACKEND_Response* response = (*responses)[r];
    TRITONBACKEND_Request* request = requests[r];
    uint32_t requested_output_count = 0;
    requires_deferred_callback.push_back(false);

    shm_responses.emplace_back(nullptr);
    std::unique_ptr<InferResponse>& infer_response = shm_responses.back();
    try {
      if (pb_infer_requests[r]->ReleaseFlags() ==
          TRITONSERVER_REQUEST_RELEASE_RESCHEDULE) {
        // For rescheduled requests, we do not need to send a response.
        LOG_IF_ERROR(
            TRITONBACKEND_ResponseDelete((*responses)[r]),
            "failed to delete response");
        (*responses)[r] = nullptr;
        continue;
      }
      infer_response = InferResponse::LoadFromSharedMemory(
          Stub()->ShmPool(), response_shm_handle[r],
          false /* open_cuda_handle */);
      if (infer_response->HasError()) {
        TRITONSERVER_Error* err = TRITONSERVER_ErrorNew(
            infer_response->Error()->Code(),
            infer_response->Error()->Message().c_str());

        LOG_IF_ERROR(
            TRITONBACKEND_ResponseSend(
                (*responses)[r], TRITONSERVER_RESPONSE_COMPLETE_FINAL, err),
            "failed sending response");
        TRITONSERVER_ErrorDelete(err);
        (*responses)[r] = nullptr;

        // Reset the release flags for the request.
        pb_infer_requests[r]->SetReleaseFlags(TRITONSERVER_REQUEST_RELEASE_ALL);

        // If has_error is true, we do not look at the response tensors.
        continue;
      }
    }
    catch (const PythonBackendException& pb_exception) {
      TRITONSERVER_Error* err = TRITONSERVER_ErrorNew(
          TRITONSERVER_ERROR_INTERNAL, pb_exception.what());
      LOG_IF_ERROR(
          TRITONBACKEND_ResponseSend(
              (*responses)[r], TRITONSERVER_RESPONSE_COMPLETE_FINAL, err),
          "failed sending response");
      TRITONSERVER_ErrorDelete(err);
      (*responses)[r] = nullptr;

      // Reset the release flags for the request.
      pb_infer_requests[r]->SetReleaseFlags(TRITONSERVER_REQUEST_RELEASE_ALL);

      continue;
    }

    GUARDED_RESPOND_IF_ERROR(
        responses, r,
        TRITONBACKEND_RequestOutputCount(request, &requested_output_count));

    std::set<std::string> requested_output_names;
    for (size_t j = 0; j < requested_output_count; ++j) {
      const char* output_name;
      GUARDED_RESPOND_IF_ERROR(
          responses, r,
          TRITONBACKEND_RequestOutputName(request, j, &output_name));
      requested_output_names.insert(output_name);
    }

    bool require_deferred_callback = false;

#ifdef TRITON_ENABLE_GPU
    for (auto& output_tensor : infer_response->OutputTensors()) {
      if (output_tensor->MemoryType() == TRITONSERVER_MEMORY_GPU) {
        // Attempt to use the cuda shared memory pool for GPU tensor.
        ShareCUDAMemoryPool(output_tensor->MemoryTypeId());
      }
    }
#endif  // TRITON_ENABLE_GPU

    gpu_output_buffers[r] =
        std::vector<std::pair<std::unique_ptr<PbMemory>, void*>>{};
    infer_response->Send(
        response, CudaStream(), require_deferred_callback,
        TRITONSERVER_RESPONSE_COMPLETE_FINAL, Stub()->ShmPool(),
        gpu_buffer_helper, gpu_output_buffers[r], requested_output_names);

    requires_deferred_callback[r] = require_deferred_callback;

    if (requires_deferred_callback[r]) {
      has_gpu_output = true;
    }
  }

  // Finalize the execute.
  execute_finalize.Complete();

  // If the output tensor is in GPU, there will be a second round trip
  // required for filling the GPU buffers provided by the main process.
  if (has_gpu_output) {
    ipc_message->Command() = PYTHONSTUB_CommandType::PYTHONSTUB_LoadGPUBuffers;
    gpu_buffer_helper.Complete(Stub()->ShmPool());
    ipc_message->Args() = gpu_buffer_helper.ShmHandle();
    SendMessageAndReceiveResponse(
        ipc_message->ShmHandle(), response_message, restart, responses,
        requests, 0);

    bool cuda_copy = false;

    uint32_t response_index = 0;
    for (auto& gpu_output_buffer : gpu_output_buffers) {
      for (auto& buffer_memory_pair : gpu_output_buffer) {
        auto& pb_memory = buffer_memory_pair.first;
        void* pointer = buffer_memory_pair.second;
        bool cuda_used = false;

        if (pb_memory->MemoryType() == TRITONSERVER_MEMORY_CPU) {
          GUARDED_RESPOND_IF_ERROR(
              responses, response_index,
              CopyBuffer(
                  "Failed to copy the output tensor to buffer.",
                  TRITONSERVER_MEMORY_CPU, 0, TRITONSERVER_MEMORY_CPU, 0,
                  pb_memory->ByteSize(), pb_memory->DataPtr(), pointer,
                  CudaStream(), &cuda_used));
          cuda_copy |= cuda_used;
        } else if (
            (pb_memory->MemoryType() == TRITONSERVER_MEMORY_GPU) &&
            pb_memory->UseCUDASharedPool() &&
            (pb_memory->DataPtr() != pointer)) {
          // If the data pointer from pb_memory is not the same as the pointer,
          // it means that the Triton-provided buffer is not used during tensor
          // transfer. Instead, an intermediate buffer that uses CUDA shared
          // memory pool is used. In this case, we need to copy the data
          // from the intermediate buffer back to the Triton-provided buffer.
          GUARDED_RESPOND_IF_ERROR(
              responses, response_index,
              CopyBuffer(
                  "Failed to copy the output tensor to buffer.",
                  TRITONSERVER_MEMORY_GPU, pb_memory->MemoryTypeId(),
                  TRITONSERVER_MEMORY_GPU, pb_memory->MemoryTypeId(),
                  pb_memory->ByteSize(), pb_memory->DataPtr(), pointer,
                  CudaStream(), &cuda_used));
          cuda_copy |= cuda_used;
        }
      }
      response_index++;
#ifdef TRITON_ENABLE_GPU
      if (cuda_copy) {
        cudaStreamSynchronize(stream_);
      }
#endif  // TRITON_ENABLE_GPU
    }
  }

  bls_defer.Complete();
  for (uint32_t r = 0; r < request_count; ++r) {
    if (requires_deferred_callback[r]) {
      shm_responses[r]->DeferredSendCallback();
    }
  }

  uint64_t exec_end_ns = 0;
  SET_TIMESTAMP(exec_end_ns);
  reporter.SetExecEndNs(exec_end_ns);
  reporter.SetBatchStatistics(total_batch_size);

  return;
}

void
ModelInstanceState::PrepareResponseBatch(
    ResponseBatch** response_batch,
    AllocatedSharedMemory<char>& response_batch_shm,
    std::unique_ptr<IPCMessage>* ipc_message,
    bi::managed_external_buffer::handle_t** response_handle)
{
  response_batch_shm = Stub()->ShmPool()->Construct<char>(
      sizeof(ResponseBatch) + sizeof(bi::managed_external_buffer::handle_t));
  *response_batch =
      reinterpret_cast<ResponseBatch*>(response_batch_shm.data_.get());
  (*ipc_message)->Args() = response_batch_shm.handle_;

  *response_handle = reinterpret_cast<bi::managed_external_buffer::handle_t*>(
      response_batch_shm.data_.get() + sizeof(ResponseBatch));

  (*response_batch)->batch_size = 1;
  (*response_batch)->has_error = false;
  (*response_batch)->is_error_set = false;
  (*response_batch)->cleanup = false;
  (*response_batch)->response_size = 1;
}

void
ModelInstanceState::PrepareResponseHandle(
    std::unique_ptr<InferResponse>* infer_response,
    bi::managed_external_buffer::handle_t* response_handle)
{
#ifdef TRITON_ENABLE_GPU
  for (auto& output_tensor : (*infer_response)->OutputTensors()) {
    if (!output_tensor->IsCPU()) {
      // Attempt to use the cuda shared memory pool for GPU tensor.
      ShareCUDAMemoryPool(output_tensor->MemoryTypeId());
      // It's possible that the CUDA memory pool offset isn't set correctly,
      // even if the BLS output is using CUDA memory. This can occur when the
      // CUDA memory pool hasn't been shared with the stub process at the time
      // the BLS output is allocated during the ResponseAlloc callback. In such
      // cases, we need to adjust the CUDA pool offset accordingly.
      if (!output_tensor->Memory()->UseCUDASharedPool()) {
        output_tensor->Memory()->UpdateCUDAOffset(
            Stub()->ShmPool()->GetCUDAMemoryPoolManager());
      }
    }
  }
#endif  // TRITON_ENABLE_GPU

  (*infer_response)->SaveToSharedMemory(Stub()->ShmPool());

  for (auto& output_tensor : (*infer_response)->OutputTensors()) {
    if (!output_tensor->IsCPU()) {
#ifdef TRITON_ENABLE_GPU
      std::unique_ptr<MemoryRecord> memory_record;
      // Need to transfer the ownership of the BackendMemory to the
      // MemoryManager so that the lifetime of the BackendMemory is managed.
      memory_record = std::make_unique<BackendMemoryRecord>(
          output_tensor->Memory()->GetBackendMemory());
      uint64_t memory_release_id =
          Stub()->GetMemoryManager()->AddRecord(std::move(memory_record));
      output_tensor->Memory()->SetMemoryReleaseId(memory_release_id);
#endif
    }
  }

  *response_handle = (*infer_response)->ShmHandle();
}

void
ModelInstanceState::SendBLSDecoupledResponse(
    std::unique_ptr<InferResponse> infer_response)
{
  bool is_response_batch_set = false;
  ResponseBatch* response_batch = nullptr;
  std::unique_ptr<PbString> pb_error_message;
  std::unique_ptr<IPCMessage> ipc_message;
  AllocatedSharedMemory<char> response_batch_shm;
  bi::managed_external_buffer::handle_t* response_handle = nullptr;

  try {
    ipc_message =
        IPCMessage::Create(Stub()->ShmPool(), true /* inline_response */);
    ipc_message->Args() = response_batch_shm.handle_;
    ipc_message->Command() = PYTHONSTUB_InferStreamExecResponse;
    PrepareResponseBatch(
        &response_batch, response_batch_shm, &ipc_message, &response_handle);
    is_response_batch_set = true;
    response_batch->waiting_on_stub = false;
    PrepareResponseHandle(&infer_response, response_handle);
  }
  catch (const PythonBackendException& pb_exception) {
    if (is_response_batch_set) {
      response_batch->has_error = true;
      LOG_IF_EXCEPTION(
          pb_error_message =
              PbString::Create(Stub()->ShmPool(), pb_exception.what()));

      if (pb_error_message != nullptr) {
        response_batch->is_error_set = true;
        response_batch->error = pb_error_message->ShmHandle();
      }
    } else {
      LOG_MESSAGE(TRITONSERVER_LOG_ERROR, pb_exception.what());
    }
  }

  {
    bi::scoped_lock<bi::interprocess_mutex> lock{
        *(ipc_message->ResponseMutex())};
    Stub()->ParentToStubMessageQueue()->Push(ipc_message->ShmHandle());
    while (!response_batch->waiting_on_stub) {
      ipc_message->ResponseCondition()->wait(lock);
    }
  }
}

void
ModelInstanceState::ShareCUDAMemoryPool(const int32_t device_id)
{
#ifdef TRITON_ENABLE_GPU
  try {
    Stub()->ShareCUDAMemoryPool(Model()->TritonMemoryManager(), device_id);
  }
  catch (const PythonBackendException& ex) {
    LOG_MESSAGE(
        TRITONSERVER_LOG_WARN,
        (std::string("Failed to share CUDA memory pool with stub process: ") +
         ex.what() + ". Will use CUDA IPC.")
            .c_str());
  }
#endif  // TRITON_ENABLE_GPU
}

ModelInstanceState::~ModelInstanceState()
{
  ModelState* model_state = reinterpret_cast<ModelState*>(Model());
  Stub()->UpdateHealth();
  if (Stub()->IsHealthy()) {
    if (model_state->IsDecoupled()) {
      // Wait for all the pending tasks to finish.
      thread_pool_->wait();
      // Push a dummy message to signal the thread to terminate.
      Stub()->ParentMessageQueue()->Push(DUMMY_MESSAGE);
      decoupled_monitor_.join();
    } else {
      thread_pool_->wait();
    }
  }
  // Terminate stub first to allow any last messages to be received by the back
  // end before deallocating the queue memory
  Stub()->TerminateStub();
  TerminateMonitor();
  Stub()->ClearQueues();
  received_message_.reset();
  Stub().reset();
}

TRITONSERVER_Error*
ModelState::Create(TRITONBACKEND_Model* triton_model, ModelState** state)
{
  try {
    *state = new ModelState(triton_model);
  }
  catch (const BackendModelException& ex) {
    RETURN_ERROR_IF_TRUE(
        ex.err_ == nullptr, TRITONSERVER_ERROR_INTERNAL,
        std::string("unexpected nullptr in BackendModelException"));
    RETURN_IF_ERROR(ex.err_);
  }

  // Auto-complete the configuration if requested...
  bool auto_complete_config = false;
  RETURN_IF_ERROR(TRITONBACKEND_ModelAutoCompleteConfig(
      triton_model, &auto_complete_config));
  if (auto_complete_config) {
    RETURN_IF_ERROR((*state)->LaunchAutoCompleteStubProcess());
    (*state)->ModelConfig() = std::move((*state)->Stub()->AutoCompleteConfig());
    RETURN_IF_ERROR((*state)->SetModelConfig());

    (*state)->Stub()->UpdateHealth();
    (*state)->Stub()->TerminateStub();
    (*state)->Stub()->ClearQueues();
    (*state)->Stub().reset();
  }

  RETURN_IF_ERROR((*state)->ValidateModelConfig());

  return nullptr;  // success
}

ModelState::ModelState(TRITONBACKEND_Model* triton_model)
    : BackendModel(triton_model, true /* allow_optional */)
{
  TRITONBACKEND_Backend* backend;
  THROW_IF_BACKEND_MODEL_ERROR(
      TRITONBACKEND_ModelBackend(triton_model, &backend));

  const char* path = nullptr;
  TRITONBACKEND_ArtifactType artifact_type;
  THROW_IF_BACKEND_MODEL_ERROR(
      TRITONBACKEND_ModelRepository(triton_model, &artifact_type, &path));
  python_execution_env_ = "";
  force_cpu_only_input_tensors_ = true;
  decoupled_ = false;

  void* bstate;
  THROW_IF_BACKEND_MODEL_ERROR(TRITONBACKEND_BackendState(backend, &bstate));
  backend_state_ = reinterpret_cast<BackendState*>(bstate);

  runtime_modeldir_ = backend_state_->runtime_modeldir;
  triton::common::TritonJson::Value params;
  common::TritonJson::Value model_config;
  if (model_config_.Find("parameters", &params)) {
    // Skip the EXECUTION_ENV_PATH variable if it doesn't exist.
    TRITONSERVER_Error* error =
        GetParameterValue(params, "EXECUTION_ENV_PATH", &python_execution_env_);
    if (error == nullptr) {
      std::string relative_path_keyword = "$$TRITON_MODEL_DIRECTORY";
      size_t relative_path_loc =
          python_execution_env_.find(relative_path_keyword);
      if (relative_path_loc != std::string::npos) {
        python_execution_env_.replace(
            relative_path_loc, relative_path_loc + relative_path_keyword.size(),
            path);
      }
      LOG_MESSAGE(
          TRITONSERVER_LOG_INFO,
          (std::string("Using Python execution env ") + python_execution_env_)
              .c_str());
    } else {
      // Delete the error
      TRITONSERVER_ErrorDelete(error);
    }

    triton::common::TritonJson::Value model_transaction_policy;
    if (model_config_.Find(
            "model_transaction_policy", &model_transaction_policy)) {
      triton::common::TritonJson::Value decoupled;
      if (model_transaction_policy.Find("decoupled", &decoupled)) {
        auto error = decoupled.AsBool(&decoupled_);
        if (error != nullptr) {
          throw BackendModelException(error);
        }
      }
    }

    // Skip the FORCE_CPU_ONLY_INPUT_TENSORS variable if it doesn't exits.
    std::string force_cpu_only_input_tensor;
    error = nullptr;
    error = GetParameterValue(
        params, "FORCE_CPU_ONLY_INPUT_TENSORS", &force_cpu_only_input_tensor);
    if (error == nullptr) {
      if (force_cpu_only_input_tensor == "yes") {
        force_cpu_only_input_tensors_ = true;
        LOG_MESSAGE(
            TRITONSERVER_LOG_INFO,
            (std::string("Forcing CPU only input tensors.")).c_str());
      } else if (force_cpu_only_input_tensor == "no") {
        force_cpu_only_input_tensors_ = false;
        LOG_MESSAGE(
            TRITONSERVER_LOG_INFO,
            (std::string("Input tensors can be both in CPU and GPU. "
                         "FORCE_CPU_ONLY_INPUT_TENSORS is off."))
                .c_str());
      } else {
        throw BackendModelException(TRITONSERVER_ErrorNew(
            TRITONSERVER_ERROR_UNSUPPORTED,
            (std::string("Incorrect value for FORCE_CPU_ONLY_INPUT_TENSORS: ") +
             force_cpu_only_input_tensor + "'")
                .c_str()));
      }
    } else {
      // Delete the error
      TRITONSERVER_ErrorDelete(error);
    }
  }

  if (artifact_type != TRITONBACKEND_ARTIFACT_FILESYSTEM) {
    throw BackendModelException(TRITONSERVER_ErrorNew(
        TRITONSERVER_ERROR_UNSUPPORTED,
        (std::string("unsupported artifact type for model '") + Name() + "'")
            .c_str()));
  }
}

TRITONSERVER_Error*
ModelState::LaunchAutoCompleteStubProcess()
{
  Stub() = std::make_unique<StubLauncher>("AUTOCOMPLETE_STUB");
  RETURN_IF_ERROR(Stub()->Initialize(this));
  try {
    RETURN_IF_ERROR(Stub()->Setup());
    RETURN_IF_ERROR(Stub()->Launch());
  }
  catch (const BackendModelException& ex) {
    Stub()->UpdateHealth();
    Stub()->TerminateStub();
    Stub()->ClearQueues();
    Stub().reset();
    RETURN_ERROR_IF_TRUE(
        ex.err_ == nullptr, TRITONSERVER_ERROR_INTERNAL,
        std::string("unexpected nullptr in BackendModelException"));
    RETURN_IF_ERROR(ex.err_);
  }

  return nullptr;
}

TRITONSERVER_Error*
ModelState::ValidateModelConfig()
{
  // We have the json DOM for the model configuration...
  triton::common::TritonJson::WriteBuffer buffer;
  RETURN_IF_ERROR(ModelConfig().PrettyWrite(&buffer));
  LOG_MESSAGE(
      TRITONSERVER_LOG_VERBOSE,
      (std::string("model configuration:\n") + buffer.Contents()).c_str());

  return nullptr;
}

TRITONSERVER_Error*
ModelState::SetModelConfig()
{
  BackendModel::SetModelConfig();
  // `Update model_transaction_policy` if setting was set
  // with `set_model_transaction_policy`
  triton::common::TritonJson::Value model_transaction_policy;
  bool is_decoupled = false;
  if (ModelConfig().Find(
          "model_transaction_policy", &model_transaction_policy)) {
    triton::common::TritonJson::Value decoupled;
    if (model_transaction_policy.Find("decoupled", &decoupled)) {
      auto error = decoupled.AsBool(&is_decoupled);
      if (error != nullptr) {
        throw BackendModelException(error);
      }
      SetDecoupled(is_decoupled);
    }
  }

  return nullptr;
}


extern "C" {

TRITONSERVER_Error*
TRITONBACKEND_Initialize(TRITONBACKEND_Backend* backend)
{
  const char* cname;
  RETURN_IF_ERROR(TRITONBACKEND_BackendName(backend, &cname));
  std::string name(cname);

  // Check backend version to ensure compatibility
  uint32_t api_version_major, api_version_minor;
  RETURN_IF_ERROR(
      TRITONBACKEND_ApiVersion(&api_version_major, &api_version_minor));
  LOG_MESSAGE(
      TRITONSERVER_LOG_VERBOSE,
      (std::string("'") + name + "' TRITONBACKEND API version: " +
       std::to_string(TRITONBACKEND_API_VERSION_MAJOR) + "." +
       std::to_string(TRITONBACKEND_API_VERSION_MINOR))
          .c_str());

  if ((api_version_major != TRITONBACKEND_API_VERSION_MAJOR) ||
      (api_version_minor < TRITONBACKEND_API_VERSION_MINOR)) {
    return TRITONSERVER_ErrorNew(
        TRITONSERVER_ERROR_UNSUPPORTED,
        "Triton backend API version does not support this backend");
  }

  TRITONSERVER_Message* backend_config_message;
  RETURN_IF_ERROR(
      TRITONBACKEND_BackendConfig(backend, &backend_config_message));

  const char* buffer;
  size_t byte_size;
  RETURN_IF_ERROR(TRITONSERVER_MessageSerializeToJson(
      backend_config_message, &buffer, &byte_size));
  LOG_MESSAGE(
      TRITONSERVER_LOG_VERBOSE,
      (std::string("backend configuration:\n") + buffer).c_str());

  triton::common::TritonJson::Value backend_config;
  if (byte_size != 0) {
    RETURN_IF_ERROR(backend_config.Parse(buffer, byte_size));
  }

  std::unique_ptr<BackendState> backend_state(new BackendState());
  triton::common::TritonJson::Value cmdline;
  backend_state->shm_default_byte_size = 1 * 1024 * 1024;  // 1 MB
  backend_state->shm_growth_byte_size = 1 * 1024 * 1024;   // 1 MB
  backend_state->stub_timeout_seconds = 30;
  backend_state->shm_message_queue_size = 1000;
  backend_state->number_of_instance_inits = 0;
  backend_state->thread_pool_size = 32;
  // Initialize shared memory region prefix to include backend's name
  // to avoid collision between python backend and python-based backends.
  backend_state->shared_memory_region_prefix =
      "triton_" + name + "_backend_shm_region_";
  std::string default_backend_dir_string;

  if (backend_config.Find("cmdline", &cmdline)) {
    triton::common::TritonJson::Value shm_growth_size;
    std::string shm_growth_byte_size;
    if (cmdline.Find("shm-growth-byte-size", &shm_growth_size)) {
      RETURN_IF_ERROR(shm_growth_size.AsString(&shm_growth_byte_size));
      try {
        backend_state->shm_growth_byte_size = std::stol(shm_growth_byte_size);
        if (backend_state->shm_growth_byte_size <= 0) {
          return TRITONSERVER_ErrorNew(
              TRITONSERVER_ERROR_INVALID_ARG,
              (std::string("shm-growth-byte-size") +
               " can't be smaller than or equal to zero.")
                  .c_str());
        }
      }
      catch (const std::invalid_argument& ia) {
        return TRITONSERVER_ErrorNew(TRITONSERVER_ERROR_INVALID_ARG, ia.what());
      }
    }

    triton::common::TritonJson::Value shm_default_size;
    std::string shm_default_byte_size;
    if (cmdline.Find("shm-default-byte-size", &shm_default_size)) {
      RETURN_IF_ERROR(shm_default_size.AsString(&shm_default_byte_size));
      try {
        backend_state->shm_default_byte_size = std::stol(shm_default_byte_size);
        // Shared memory default byte size can't be less than 1 MB.
        if (backend_state->shm_default_byte_size < 1 * 1024 * 1024) {
          return TRITONSERVER_ErrorNew(
              TRITONSERVER_ERROR_INVALID_ARG,
              (std::string("shm-default-byte-size") +
               " can't be smaller than 4 MiBs")
                  .c_str());
        }
      }
      catch (const std::invalid_argument& ia) {
        return TRITONSERVER_ErrorNew(TRITONSERVER_ERROR_INVALID_ARG, ia.what());
      }
    }

    triton::common::TritonJson::Value thread_pool_size;
    std::string thread_pool_count;
    if (cmdline.Find("thread-pool-size", &thread_pool_size)) {
      RETURN_IF_ERROR(thread_pool_size.AsString(&thread_pool_count));
      try {
        backend_state->thread_pool_size = std::stol(thread_pool_count);
        // Shared memory default byte size can't be less than 4 MBs.
        if (backend_state->thread_pool_size < 1) {
          return TRITONSERVER_ErrorNew(
              TRITONSERVER_ERROR_INVALID_ARG,
              (std::string("thread-pool-size") + " can't be less than 1.")
                  .c_str());
        }
      }
      catch (const std::invalid_argument& ia) {
        return TRITONSERVER_ErrorNew(TRITONSERVER_ERROR_INVALID_ARG, ia.what());
      }
    }

    triton::common::TritonJson::Value shm_region_prefix;
    std::string shm_region_prefix_str;
    if (cmdline.Find("shm-region-prefix-name", &shm_region_prefix)) {
      RETURN_IF_ERROR(shm_region_prefix.AsString(&shm_region_prefix_str));
      // Shared memory default byte size can't be less than 4 MBs.
      if (shm_region_prefix_str.size() == 0) {
        return TRITONSERVER_ErrorNew(
            TRITONSERVER_ERROR_INVALID_ARG,
            (std::string("shm-region-prefix-name") +
             " must at least contain one character.")
                .c_str());
      }
      backend_state->shared_memory_region_prefix = shm_region_prefix_str;
    }

    triton::common::TritonJson::Value shm_message_queue_size;
    std::string shm_message_queue_size_str;
    if (cmdline.Find("shm_message_queue_size", &shm_message_queue_size)) {
      RETURN_IF_ERROR(
          shm_message_queue_size.AsString(&shm_message_queue_size_str));
      try {
        backend_state->shm_message_queue_size =
            std::stol(shm_message_queue_size_str);
      }
      catch (const std::invalid_argument& ia) {
        return TRITONSERVER_ErrorNew(TRITONSERVER_ERROR_INVALID_ARG, ia.what());
      }
    }

    triton::common::TritonJson::Value stub_timeout_seconds;
    std::string stub_timeout_string_seconds;
    if (cmdline.Find("stub-timeout-seconds", &stub_timeout_seconds)) {
      RETURN_IF_ERROR(
          stub_timeout_seconds.AsString(&stub_timeout_string_seconds));
      try {
        backend_state->stub_timeout_seconds =
            std::stol(stub_timeout_string_seconds);
        if (backend_state->stub_timeout_seconds <= 0) {
          return TRITONSERVER_ErrorNew(
              TRITONSERVER_ERROR_INVALID_ARG,
              (std::string("stub-timeout-seconds") +
               " can't be smaller than or equal to zero.")
                  .c_str());
        }
      }
      catch (const std::invalid_argument& ia) {
        return TRITONSERVER_ErrorNew(TRITONSERVER_ERROR_INVALID_ARG, ia.what());
      }
    }

    triton::common::TritonJson::Value default_backend_dir;
    if (cmdline.Find("backend-directory", &default_backend_dir)) {
      RETURN_IF_ERROR(
          default_backend_dir.AsString(&default_backend_dir_string));
    }
  }

  LOG_MESSAGE(
      TRITONSERVER_LOG_VERBOSE,
      (std::string("Shared memory configuration is shm-default-byte-size=") +
       std::to_string(backend_state->shm_default_byte_size) +
       ",shm-growth-byte-size=" +
       std::to_string(backend_state->shm_growth_byte_size) +
       ",stub-timeout-seconds=" +
       std::to_string(backend_state->stub_timeout_seconds))
          .c_str());

  // Use BackendArtifacts to determine the location of Python files
  const char* location;
  TRITONBACKEND_ArtifactType artifact_type;
  RETURN_IF_ERROR(
      TRITONBACKEND_BackendArtifacts(backend, &artifact_type, &location));
<<<<<<< HEAD
  backend_state->python_lib = location;
#ifndef _WIN32
=======

  // Check if `triton_python_backend_stub` and `triton_python_backend_utils.py`
  // are located under `location`.
  // DLIS-5596: Add forward slash to be platform agnostic
  // (i.e. For Windows, we need to use backward slash).
  std::string default_python_backend_dir =
      default_backend_dir_string + "/python";
  std::string backend_stub_path =
      std::string(location) + "/triton_python_backend_stub";
  std::string backend_utils =
      std::string(location) + "/triton_python_backend_utils.py";
  // Both, stub and utils should be in the same location
  if (FileExists(backend_stub_path) && FileExists(backend_utils)) {
    backend_state->python_lib = location;
    // If `location` is default location of a python backend,
    // then we are using default python backend.
    if (default_python_backend_dir == std::string(location)) {
      backend_state->runtime_modeldir = "";
    } else {
      // If `location` is not default location of a python backend,
      // then we are using a python backend based backend and model.py stored
      // in the received location.
      backend_state->runtime_modeldir = location;
    }
  } else {
    // If stub and utils are not found in received `location`,
    // then we are using a python backend based backend and stub and utils are
    // stored in the default python backend location.
    if (!default_backend_dir_string.empty()) {
      std::string backend_stub_path =
          default_backend_dir_string + "/python/triton_python_backend_stub";
      if (!FileExists(backend_stub_path)) {
        return TRITONSERVER_ErrorNew(
            TRITONSERVER_ERROR_NOT_FOUND,
            (std::string("triton_python_backend_stub") +
             " is not found. Searched paths: " + default_backend_dir_string +
             "/python and" + std::string(location))
                .c_str());
      }
    }
    backend_state->runtime_modeldir = location;
    backend_state->python_lib = default_backend_dir_string + "/python";
  }

>>>>>>> 950c47f0
  backend_state->env_manager = std::make_unique<EnvironmentManager>();
#endif

  RETURN_IF_ERROR(TRITONBACKEND_BackendSetState(
      backend, reinterpret_cast<void*>(backend_state.get())));

  backend_state.release();
  return nullptr;
}

TRITONSERVER_Error*
TRITONBACKEND_Finalize(TRITONBACKEND_Backend* backend)
{
  LOG_MESSAGE(TRITONSERVER_LOG_VERBOSE, "TRITONBACKEND_Finalize: Start");
  void* vstate;
  RETURN_IF_ERROR(TRITONBACKEND_BackendState(backend, &vstate));
  auto backend_state = reinterpret_cast<BackendState*>(vstate);
  delete backend_state;
  LOG_MESSAGE(TRITONSERVER_LOG_VERBOSE, "TRITONBACKEND_Finalize: End");
  return nullptr;  // success
}

TRITONSERVER_Error*
TRITONBACKEND_ModelInitialize(TRITONBACKEND_Model* model)
{
  const char* cname;
  RETURN_IF_ERROR(TRITONBACKEND_ModelName(model, &cname));
  std::string name(cname);

  uint64_t version;
  RETURN_IF_ERROR(TRITONBACKEND_ModelVersion(model, &version));

  TRITONSERVER_LogMessage(
      TRITONSERVER_LOG_VERBOSE, __FILE__, __LINE__,
      (std::string("TRITONBACKEND_ModelInitialize: ") + name + " (version " +
       std::to_string(version) + ")")
          .c_str());

  TRITONBACKEND_Backend* backend;
  RETURN_IF_ERROR(TRITONBACKEND_ModelBackend(model, &backend));

  ModelState* model_state;
  RETURN_IF_ERROR(ModelState::Create(model, &model_state));
  RETURN_IF_ERROR(
      TRITONBACKEND_ModelSetState(model, reinterpret_cast<void*>(model_state)));

  return nullptr;
}

TRITONSERVER_Error*
TRITONBACKEND_ModelFinalize(TRITONBACKEND_Model* model)
{
  void* vstate;
  RETURN_IF_ERROR(TRITONBACKEND_ModelState(model, &vstate));
  ModelState* model_state = reinterpret_cast<ModelState*>(vstate);

  LOG_MESSAGE(
      TRITONSERVER_LOG_VERBOSE,
      "TRITONBACKEND_ModelFinalize: delete model state");

  delete model_state;

  return nullptr;
}

TRITONSERVER_Error*
TRITONBACKEND_ModelInstanceInitialize(TRITONBACKEND_ModelInstance* instance)
{
  const char* cname;
  RETURN_IF_ERROR(TRITONBACKEND_ModelInstanceName(instance, &cname));
  std::string name(cname);

  int32_t device_id;
  RETURN_IF_ERROR(TRITONBACKEND_ModelInstanceDeviceId(instance, &device_id));
  TRITONSERVER_InstanceGroupKind kind;
  RETURN_IF_ERROR(TRITONBACKEND_ModelInstanceKind(instance, &kind));

  LOG_MESSAGE(
      TRITONSERVER_LOG_INFO,
      (std::string("TRITONBACKEND_ModelInstanceInitialize: ") + name + " (" +
       TRITONSERVER_InstanceGroupKindString(kind) + " device " +
       std::to_string(device_id) + ")")
          .c_str());

  TRITONBACKEND_Model* model;
  RETURN_IF_ERROR(TRITONBACKEND_ModelInstanceModel(instance, &model));

  void* vmodelstate;
  RETURN_IF_ERROR(TRITONBACKEND_ModelState(model, &vmodelstate));
  ModelState* model_state = reinterpret_cast<ModelState*>(vmodelstate);

  ModelInstanceState* instance_state;
  RETURN_IF_ERROR(
      ModelInstanceState::Create(model_state, instance, &instance_state));
  RETURN_IF_ERROR(TRITONBACKEND_ModelInstanceSetState(
      instance, reinterpret_cast<void*>(instance_state)));

  RETURN_IF_ERROR(instance_state->LaunchStubProcess());
  LOG_MESSAGE(
      TRITONSERVER_LOG_VERBOSE,
      (std::string("TRITONBACKEND_ModelInstanceInitialize: instance "
                   "initialization successful ") +
       name + " (device " + std::to_string(device_id) + ")")
          .c_str());

  return nullptr;
}

TRITONSERVER_Error*
TRITONBACKEND_ModelInstanceExecute(
    TRITONBACKEND_ModelInstance* instance, TRITONBACKEND_Request** requests,
    const uint32_t request_count)
{
  ModelInstanceState* instance_state;
  RETURN_IF_ERROR(TRITONBACKEND_ModelInstanceState(
      instance, reinterpret_cast<void**>(&instance_state)));

  TRITONSERVER_Error* error = nullptr;

  // If restart is equal to true, it indicates that the stub process is
  // unhealthy and needs a restart.
  bool restart = false;
  ModelState* model_state =
      reinterpret_cast<ModelState*>(instance_state->Model());
  std::vector<std::unique_ptr<InferRequest>> infer_requests;
  if (!model_state->IsDecoupled()) {
    instance_state->ProcessRequests(
        requests, request_count, infer_requests, restart);

    if (restart) {
      LOG_MESSAGE(
          TRITONSERVER_LOG_ERROR,
          "Stub process is unhealthy and it will be restarted.");
      instance_state->TerminateMonitor();
      instance_state->Stub()->KillStubProcess();
      TRITONSERVER_Error* err = instance_state->Stub()->Setup();
      if (err == nullptr) {
        instance_state->StartMonitor();
      }
      LOG_IF_ERROR(err, "Failed to restart the stub process.");
      err = instance_state->Stub()->Launch();
      LOG_IF_ERROR(
          err,
          "Failed to restart the stub process: failed to launch "
          "the stub process.");
      // Reset the release flags for all the requests.
      for (auto& infer_request : infer_requests) {
        infer_request->SetReleaseFlags(TRITONSERVER_REQUEST_RELEASE_ALL);
      }
    }
  } else {
    uint64_t exec_start_ns = 0;
    SET_TIMESTAMP(exec_start_ns);

    PbMetricReporter reporter(
        instance_state->TritonModelInstance(), requests, request_count,
        nullptr);
    reporter.SetExecStartNs(exec_start_ns);

    error = instance_state->ProcessRequestsDecoupled(
        requests, request_count, infer_requests, reporter);

    uint64_t exec_end_ns = 0;
    SET_TIMESTAMP(exec_end_ns);
    reporter.SetExecEndNs(exec_end_ns);

    if (error != nullptr) {
      reporter.SetSuccessStatus(false);
      for (uint32_t r = 0; r < request_count; ++r) {
        TRITONBACKEND_Request* request = requests[r];
        if (!instance_state->ExistsInClosedRequests(
                reinterpret_cast<intptr_t>(request))) {
          TRITONBACKEND_Response* response = nullptr;
          LOG_IF_ERROR(
              TRITONBACKEND_ResponseNew(&response, request),
              "Failed to create a new response.");

          if (response != nullptr) {
            LOG_IF_ERROR(
                TRITONBACKEND_ResponseSend(
                    response, TRITONSERVER_RESPONSE_COMPLETE_FINAL, error),
                "Failed to send the error response.");
          }
        }
      }

      for (auto& infer_request : infer_requests) {
        // Reset the release flags for all the requests.
        infer_request->SetReleaseFlags(TRITONSERVER_REQUEST_RELEASE_ALL);
      }
    }
  }

  // The InferRequest object might not be created if an error occurs. Explicitly
  // update the release flags here based on the number of InferRequest objects.
  std::vector<uint32_t> request_release_flags(
      request_count, TRITONSERVER_REQUEST_RELEASE_ALL);
  for (size_t i = 0; i < infer_requests.size(); ++i) {
    request_release_flags[i] = infer_requests[i]->ReleaseFlags();
  }

  for (uint32_t r = 0; r < request_count; ++r) {
    TRITONBACKEND_Request* request = requests[r];
    try {
      THROW_IF_TRITON_ERROR(
          TRITONBACKEND_RequestRelease(request, request_release_flags[r]));
    }
    catch (const PythonBackendException& pb_exception) {
      LOG_MESSAGE(
          TRITONSERVER_LOG_ERROR,
          (std::string("Failed to release request: ") + pb_exception.what())
              .c_str());
      if (request_release_flags[r] == TRITONSERVER_REQUEST_RELEASE_RESCHEDULE) {
        // If error occurs during request rescheduling, release the request with
        // `TRITONSERVER_REQUEST_RELEASE_ALL` flag.
        LOG_IF_ERROR(
            TRITONBACKEND_RequestRelease(
                request, TRITONSERVER_REQUEST_RELEASE_ALL),
            "Failed to release request.");
      }
    }
  }

  LOG_MESSAGE(
      TRITONSERVER_LOG_VERBOSE,
      (std::string("TRITONBACKEND_ModelInstanceExecute: model instance name ") +
       instance_state->Name() + " released " + std::to_string(request_count) +
       " requests")
          .c_str());

  return nullptr;
}

TRITONSERVER_Error*
TRITONBACKEND_ModelInstanceFinalize(TRITONBACKEND_ModelInstance* instance)
{
  void* vstate;
  RETURN_IF_ERROR(TRITONBACKEND_ModelInstanceState(instance, &vstate));
  ModelInstanceState* instance_state =
      reinterpret_cast<ModelInstanceState*>(vstate);

  LOG_MESSAGE(
      TRITONSERVER_LOG_VERBOSE,
      "TRITONBACKEND_ModelInstanceFinalize: delete instance state");

  delete instance_state;

  return nullptr;
}

TRITONSERVER_Error*
TRITONBACKEND_GetBackendAttribute(
    TRITONBACKEND_Backend* backend,
    TRITONBACKEND_BackendAttribute* backend_attributes)
{
  LOG_MESSAGE(
      TRITONSERVER_LOG_VERBOSE,
      "TRITONBACKEND_GetBackendAttribute: setting attributes");
  // Specify different preferred instance kind based on backend compatibility,
  // so Triton core won't blindly auto-complete kind that may not be supported.
  // Other instance groups setting are set to "no value" so that Triton core
  // will auto-complete them with default policy.
#ifdef TRITON_ENABLE_GPU
  RETURN_IF_ERROR(TRITONBACKEND_BackendAttributeAddPreferredInstanceGroup(
      backend_attributes, TRITONSERVER_INSTANCEGROUPKIND_GPU, 0, nullptr, 0));
#else
  RETURN_IF_ERROR(TRITONBACKEND_BackendAttributeAddPreferredInstanceGroup(
      backend_attributes, TRITONSERVER_INSTANCEGROUPKIND_CPU, 0, nullptr, 0));
#endif

  // This backend can safely handle parallel calls to
  // TRITONBACKEND_ModelInstanceInitialize (thread-safe).
  RETURN_IF_ERROR(TRITONBACKEND_BackendAttributeSetParallelModelInstanceLoading(
      backend_attributes, true));

  return nullptr;
}

}  // extern "C"
}}}  // namespace triton::backend::python<|MERGE_RESOLUTION|>--- conflicted
+++ resolved
@@ -2236,21 +2236,21 @@
   TRITONBACKEND_ArtifactType artifact_type;
   RETURN_IF_ERROR(
       TRITONBACKEND_BackendArtifacts(backend, &artifact_type, &location));
-<<<<<<< HEAD
-  backend_state->python_lib = location;
-#ifndef _WIN32
-=======
-
+
+  std::string os_slash = "/";
+#ifdef _WIN32
+  os_slash = "\\"
+#endif
   // Check if `triton_python_backend_stub` and `triton_python_backend_utils.py`
   // are located under `location`.
   // DLIS-5596: Add forward slash to be platform agnostic
   // (i.e. For Windows, we need to use backward slash).
   std::string default_python_backend_dir =
-      default_backend_dir_string + "/python";
+      default_backend_dir_string + os_slash + "python";
   std::string backend_stub_path =
-      std::string(location) + "/triton_python_backend_stub";
+      std::string(location) + os_slash + "triton_python_backend_stub";
   std::string backend_utils =
-      std::string(location) + "/triton_python_backend_utils.py";
+      std::string(location) + os_slash + "triton_python_backend_utils.py";
   // Both, stub and utils should be in the same location
   if (FileExists(backend_stub_path) && FileExists(backend_utils)) {
     backend_state->python_lib = location;
@@ -2270,21 +2270,21 @@
     // stored in the default python backend location.
     if (!default_backend_dir_string.empty()) {
       std::string backend_stub_path =
-          default_backend_dir_string + "/python/triton_python_backend_stub";
+          default_backend_dir_string +  os_slash + "python/triton_python_backend_stub";
       if (!FileExists(backend_stub_path)) {
         return TRITONSERVER_ErrorNew(
             TRITONSERVER_ERROR_NOT_FOUND,
             (std::string("triton_python_backend_stub") +
              " is not found. Searched paths: " + default_backend_dir_string +
-             "/python and" + std::string(location))
+             os_slash + "python and" + std::string(location))
                 .c_str());
       }
     }
     backend_state->runtime_modeldir = location;
-    backend_state->python_lib = default_backend_dir_string + "/python";
-  }
-
->>>>>>> 950c47f0
+    backend_state->python_lib = default_backend_dir_string +  os_slash + "python";
+  }
+
+#ifndef _WIN32
   backend_state->env_manager = std::make_unique<EnvironmentManager>();
 #endif
 
