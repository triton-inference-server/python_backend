--- conflicted
+++ resolved
@@ -149,7 +149,6 @@
   TRITONSERVER_Error* ReceiveMessageFromStub(
       bi::managed_external_buffer::handle_t& message);
 
-<<<<<<< HEAD
   // Wait for stub process
   void WaitForStubProcess();
 
@@ -160,13 +159,11 @@
   // Get Python environment for non-WIN32
   TRITONSERVER_Error* GetPythonEnvironment(ModelState* model_state);
 #endif
-=======
 #ifdef TRITON_ENABLE_GPU
   // Share CUDA memory pool with stub process
   void ShareCUDAMemoryPool(
       TRITONBACKEND_MemoryManager* triton_mem_manager, const int32_t device_id);
 #endif  // TRITON_ENABLE_GPU
->>>>>>> 950c47f0
 
  private:
 #ifdef _WIN32
